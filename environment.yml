name: directsketch
channels:
  - conda-forge
  - bioconda
  - defaults
dependencies:
  - sourmash>=4.8,<5
  - pip
<<<<<<< HEAD
  - rust=1.75
=======
  - rust==1.75
>>>>>>> fb70fb54
  - maturin>=1,<2
  - pytest
  - pandas
  - compilers<|MERGE_RESOLUTION|>--- conflicted
+++ resolved
@@ -6,11 +6,7 @@
 dependencies:
   - sourmash>=4.8,<5
   - pip
-<<<<<<< HEAD
-  - rust=1.75
-=======
   - rust==1.75
->>>>>>> fb70fb54
   - maturin>=1,<2
   - pytest
   - pandas
