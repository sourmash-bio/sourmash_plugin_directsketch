use anyhow::{anyhow, bail, Context, Error, Result};
use async_zip::base::write::ZipFileWriter;
use camino::Utf8PathBuf as PathBuf;
use regex::Regex;
use reqwest::Client;
use std::cmp::max;
use std::collections::{HashMap, HashSet};
use std::fs::{self, create_dir_all};
use std::path::Path;
use std::sync::atomic::{AtomicBool, Ordering};
use std::sync::Arc;
use tokio::fs::File;
use tokio::io::{AsyncWriteExt, BufWriter};
use tokio::sync::Semaphore;
use tokio_util::compat::Compat;

use pyo3::prelude::*;

use sourmash::signature::Signature;

use crate::utils::{
<<<<<<< HEAD
    build_params_hashset_from_records, load_accession_info, load_gbassembly_info, parse_params_str,
    AccessionData, BuildCollection, BuildManifest, GBAssemblyData, GenBankFileType, InputMolType,
    MultiCollection, Params,
=======
    load_accession_info, load_gbassembly_info, parse_params_str, AccessionData, BuildCollection,
    BuildManifest, GBAssemblyData, GenBankFileType, InputMolType, MultiBuildCollection,
>>>>>>> e1e9506d
};
use reqwest::Url;

async fn find_genome_directory(
    client: &Client,
    db: &str,
    number_path: &str,
    accession: &str,
    acc_number: &str,
    version: &str,
) -> Result<(Url, String)> {
    let base_url = format!(
        "https://ftp.ncbi.nlm.nih.gov/genomes/all/{}/{}",
        db, number_path
    );
    let directory_response = client.get(&base_url).send().await?;

    if !directory_response.status().is_success() {
        return Err(anyhow!(
            "Failed to open genome directory: HTTP {}, {}",
            directory_response.status(),
            directory_response
                .status()
                .canonical_reason()
                .unwrap_or("Unknown reason")
        ));
    }
    let text = directory_response.text().await?;
    let link_regex = Regex::new(r#"<a href="([^"]+)/""#)?;

    for cap in link_regex.captures_iter(&text) {
        let name = &cap[1];

        // Use acc numerical identifier and version as expected pattern
        let expected_pattern = format!("{}.{}", acc_number, version);

        // Check if directory name contains contains the right acc number and version
        if name.contains(&expected_pattern) {
            let url = format!("{}/{}", base_url, name).parse()?;
            return Ok((url, name.to_string()));
        }
    }
    Err(anyhow!(
        "No matching directory found for accession {}",
        accession
    ))
}

async fn fetch_genbank_filename(
    client: &Client,
    accession: &str,
    url: Option<Url>,
) -> Result<(Url, String)> {
    let (db, acc) = accession
        .trim()
        .split_once('_')
        .ok_or_else(|| anyhow!("Invalid accession format"))?;
    let (acc_number, version) = acc.split_once('.').unwrap_or((acc, "1"));
    let number_path = acc_number
        .chars()
        .collect::<Vec<_>>()
        .chunks(3)
        .map(|chunk| chunk.iter().collect::<String>())
        .collect::<Vec<_>>()
        .join("/");

    let (url, name) = if let Some(url) = url {
        let url_parts: Vec<&str> = url
            .path_segments()
            .ok_or_else(|| anyhow!("Failed to extract path segments from URL"))?
            .collect();
        let name = url_parts
            .last()
            .ok_or_else(|| anyhow!("Failed to extract name from URL"))?
            .to_string();
        (url, name)
    } else {
        find_genome_directory(client, db, &number_path, accession, acc_number, version).await?
    };

    Ok((url, name))
}

async fn download_and_parse_md5(client: &Client, url: &Url) -> Result<HashMap<String, String>> {
    let response = client
        .get(url.clone())
        .send()
        .await
        .context("Failed to send request")?;

    let content = response
        .text()
        .await
        .context("Failed to download MD5 checksum file")?;

    let mut checksums = HashMap::new();

    // Iterate over each line in the checksum file
    for line in content.lines() {
        let parts: Vec<&str> = line.splitn(2, ' ').collect();
        if parts.len() == 2 {
            // Trim the filename to remove any leading " ./" if present
            let filename = parts[1].trim_start_matches(" ./"); // remove any ' ', '.', '/' from front
            checksums.insert(filename.to_string(), parts[0].to_string());
        } else {
            return Err(anyhow!(
                "Invalid checksum line format in URL {}: {}",
                url,
                line
            ));
        }
    }

    Ok(checksums)
}

// download and return data directly instead of saving to file
async fn download_with_retry(
    client: &Client,
    url: &Url,
    expected_md5: Option<&str>,
    retry_count: u32,
) -> Result<Vec<u8>> {
    let mut attempts = retry_count;
    let mut last_error: Option<anyhow::Error> = None;

    while attempts > 0 {
        let response = client.get(url.clone()).send().await;

        match response {
            Ok(resp) if resp.status().is_success() => {
                let data = resp
                    .bytes()
                    .await
                    .context("Failed to read bytes from response")?;

                if let Some(md5) = expected_md5 {
                    let computed_hash = format!("{:x}", md5::compute(&data));
                    if computed_hash == md5 {
                        return Ok(data.to_vec());
                    } else {
                        last_error = Some(anyhow!(
                            "MD5 hash does not match. Expected: {}, Found: {}",
                            md5,
                            computed_hash
                        ));
                    }
                } else {
                    return Ok(data.to_vec()); // If no expected MD5 is provided, just return the data
                }
            }
            Ok(resp) => {
                last_error = Some(anyhow!(
                    "Server error status code {}: {}. Retrying...",
                    resp.status(),
                    url
                ));
            }
            Err(e) => {
                last_error = Some(anyhow!("Failed to download file: {}. Error: {}.", url, e));
            }
        }

        attempts -= 1;
        if attempts == 0 {
            break;
        }
    }
    Err(last_error.unwrap_or_else(|| {
        anyhow!(
            "Failed to download file after {} retries: {}",
            url,
            retry_count
        )
    }))
}

pub struct FailedDownload {
    accession: String,
    name: String,
    moltype: String,
    md5sum: Option<String>,
    download_filename: Option<String>,
    url: Option<Url>,
}

#[allow(clippy::too_many_arguments)]
async fn dl_sketch_assembly_accession(
    client: &Client,
    accinfo: GBAssemblyData,
    location: &PathBuf,
    retry: Option<u32>,
    keep_fastas: bool,
    dna_sigs: &mut BuildCollection,
    prot_sigs: &mut BuildCollection,
    genomes_only: bool,
    proteomes_only: bool,
    download_only: bool,
) -> Result<(MultiBuildCollection, Vec<FailedDownload>)> {
    let retry_count = retry.unwrap_or(3); // Default retry count
    let mut built_sigs = MultiBuildCollection::new();
    let mut failed = Vec::<FailedDownload>::new();

    let name = accinfo.name;
    let accession = accinfo.accession;

    // keep track of any accessions for which we fail to find URLs
    let (base_url, full_name) =
        match fetch_genbank_filename(client, accession.as_str(), accinfo.url).await {
            Ok(result) => result,
            Err(_err) => {
                // Add accession to failed downloads with each moltype
                if !proteomes_only {
                    let failed_download_dna = FailedDownload {
                        accession: accession.clone(),
                        name: name.clone(),
                        moltype: "dna".to_string(),
                        md5sum: None,
                        download_filename: None,
                        url: None,
                    };
                    failed.push(failed_download_dna);
                }
                if !genomes_only {
                    let failed_download_protein = FailedDownload {
                        accession: accession.clone(),
                        name: name.clone(),
                        moltype: "protein".to_string(),
                        md5sum: None,
                        download_filename: None,
                        url: None,
                    };
                    failed.push(failed_download_protein);
                }

                return Ok((built_sigs, failed));
            }
        };
    let md5sum_url = GenBankFileType::Checksum.url(&base_url, &full_name);

    let checksums = match download_and_parse_md5(client, &md5sum_url).await {
        Ok(cs) => cs,
        Err(e) => {
            return Err(e);
        }
    };

    let mut file_types = vec![
        GenBankFileType::Genomic,
        GenBankFileType::Protein,
        // GenBankFileType::AssemblyReport,
    ];
    if genomes_only {
        file_types = vec![GenBankFileType::Genomic];
    } else if proteomes_only {
        file_types = vec![GenBankFileType::Protein];
    }

    for file_type in &file_types {
        let url = file_type.url(&base_url, &full_name);
        let expected_md5 = checksums.get(&file_type.server_filename(&full_name));
        let file_name = file_type.filename_to_write(&accession);
        let data =
            match download_with_retry(client, &url, expected_md5.map(|x| x.as_str()), retry_count)
                .await
            {
                Ok(data) => data,
                Err(_err) => {
                    // here --> keep track of accession errors + filetype
                    let failed_download = FailedDownload {
                        accession: accession.clone(),
                        name: name.clone(),
                        moltype: file_type.moltype(),
                        md5sum: expected_md5.map(|x| x.to_string()),
                        download_filename: Some(file_name),
                        url: Some(url),
                    };
                    failed.push(failed_download);
                    continue;
                }
            };

        if keep_fastas {
            let path = location.join(&file_name);
            fs::write(&path, &data).context("Failed to write data to file")?;
        }
        if !download_only {
            // sketch data
            match file_type {
                GenBankFileType::Genomic => {
                    dna_sigs.build_sigs_from_data(data, "dna", name.clone(), file_name.clone())?;
                    built_sigs.add_collection(dna_sigs);
                }
                GenBankFileType::Protein => {
                    prot_sigs.build_sigs_from_data(
                        data,
                        "protein",
                        name.clone(),
                        file_name.clone(),
                    )?;
                    built_sigs.add_collection(prot_sigs);
                }
                _ => {} // Do nothing for other file types
            };
        }
    }

    Ok((built_sigs, failed))
}

#[allow(clippy::too_many_arguments)]
async fn dl_sketch_url(
    client: &Client,
    accinfo: AccessionData,
    location: &PathBuf,
    retry: Option<u32>,
    _keep_fastas: bool,
    dna_sigs: &mut BuildCollection,
    prot_sigs: &mut BuildCollection,
    _genomes_only: bool,
    _proteomes_only: bool,
    download_only: bool,
) -> Result<(MultiBuildCollection, Vec<FailedDownload>)> {
    let retry_count = retry.unwrap_or(3); // Default retry count
    let mut built_sigs = MultiBuildCollection::new();
    let mut failed = Vec::<FailedDownload>::new();

    let name = accinfo.name;
    let accession = accinfo.accession;
    let url = accinfo.url;
    let expected_md5 = accinfo.expected_md5sum;
    let download_filename = accinfo.download_filename;
    let moltype = accinfo.moltype;

    match download_with_retry(client, &url, expected_md5.as_deref(), retry_count)
        .await
        .ok()
    {
        Some(data) => {
            // check keep_fastas instead??
            if let Some(ref download_filename) = download_filename {
                let path = location.join(download_filename);
                fs::write(path, &data).context("Failed to write data to file")?;
            }
            if !download_only {
                let filename = download_filename.clone().unwrap_or("".to_string());
                // sketch data
                match moltype {
                    InputMolType::Dna => {
                        dna_sigs.build_sigs_from_data(
                            data,
                            "dna",
                            name.clone(),
                            filename.clone(),
                        )?;
                        built_sigs.add_collection(dna_sigs);
                    }
                    InputMolType::Protein => {
                        prot_sigs.build_sigs_from_data(
                            data,
                            "protein",
                            name.clone(),
                            filename.clone(),
                        )?;
                        built_sigs.add_collection(prot_sigs);
                    }
                };
            }
        }
        None => {
            let failed_download = FailedDownload {
                accession: accession.clone(),
                name: name.clone(),
                moltype: moltype.to_string(),
                md5sum: expected_md5.map(|x| x.to_string()),
                download_filename,
                url: Some(url),
            };
            failed.push(failed_download);
        }
    }

    Ok((built_sigs, failed))
}

// find existing batch files
pub async fn find_existing_zip_batches(
    outpath: &PathBuf,
) -> Result<(Vec<PathBuf>, usize), anyhow::Error> {
    // Remove the .zip extension to get the base name
    let outpath_base = outpath.with_extension("");

    // Regex to match the exact zip filename and its batches (e.g., "outpath.zip", "outpath.1.zip", "outpath.2.zip", etc.)
    let zip_file_pattern = Regex::new(&format!(
        r"^{}(?:\.(\d+))?\.zip$",
        regex::escape(outpath_base.file_name().unwrap())
    ))
    .unwrap();

    // Initialize a vector to store paths of existing zip files
    let mut existing_zip_files = Vec::new();
    let mut highest_batch = 0; // Track the highest batch number

    // Read the directory containing the outpath
    let dir = outpath_base
        .parent()
        .ok_or_else(|| anyhow::anyhow!("Could not get parent directory"))?;
    let mut dir_entries = tokio::fs::read_dir(dir).await?;

    // Scan through all files in the directory
    while let Some(entry) = dir_entries.next_entry().await? {
        if let Some(file_name) = entry.file_name().to_str() {
            // Check if the file matches the base zip file or any batched zip file (outpath.zip, outpath.1.zip, etc.)
            if let Some(captures) = zip_file_pattern.captures(file_name) {
                existing_zip_files.push(entry.path().try_into()?);

                // Extract the batch number (if it exists) and update the highest_batch
                if let Some(batch_str) = captures.get(1) {
                    if let Ok(batch_num) = batch_str.as_str().parse::<usize>() {
                        highest_batch = max(highest_batch, batch_num);
                    }
                }
            }
        }
    }

    // Sort the files (optional)
    existing_zip_files.sort();

    // Return both the existing files and the highest batch number
    Ok((existing_zip_files, highest_batch))
}

/// create zip file depending on batch size and index.
async fn create_or_get_zip_file(
    outpath: &PathBuf,
) -> Result<ZipFileWriter<Compat<File>>, anyhow::Error> {
    let file = File::create(&outpath)
        .await
        .with_context(|| format!("Failed to create file: {:?}", outpath))?;

    Ok(ZipFileWriter::with_tokio(file))
}

pub fn zipwriter_handle(
    mut recv_sigs: tokio::sync::mpsc::Receiver<MultiBuildCollection>,
    output_sigs: Option<String>,
<<<<<<< HEAD
    batch_size: usize,      // Tunable batch size
    mut batch_index: usize, // starting batch index
=======
>>>>>>> e1e9506d
    error_sender: tokio::sync::mpsc::Sender<anyhow::Error>,
) -> tokio::task::JoinHandle<()> {
    tokio::spawn(async move {
        let mut md5sum_occurrences = HashMap::new();
        let mut zip_manifest = BuildManifest::new();
        let mut wrote_sigs = false;
        let mut file_count = 0; // Count of files in the current batch

        if let Some(outpath) = output_sigs {
            let outpath: PathBuf = outpath.into();

            // Create the initial zip file
            let mut zip_writer = match create_or_get_zip_file(&outpath).await {
                Ok(writer) => writer,
                Err(e) => {
                    let _ = error_sender.send(e).await;
                    return;
                }
            };

            while let Some(mut multibuildcoll) = recv_sigs.recv().await {
                // write all sigs from sigcoll. Note that this method updates each record's internal location
                for sigcoll in &mut multibuildcoll.collections {
                    match sigcoll
                        .async_write_sigs_to_zip(&mut zip_writer, &mut md5sum_occurrences)
                        .await
                    {
                        Ok(_) => {
                            file_count += sigcoll.size();
                            wrote_sigs = true;
                        }
                        Err(e) => {
                            let error = e.context("Error processing signature");
                            if error_sender.send(error).await.is_err() {
                                return;
                            }
                        }
                    }
                    // add all records from sigcoll manifest
                    zip_manifest.extend_from_manifest(&sigcoll.manifest);
                    file_count += sigcoll.size();
                }
            }

            if file_count > 0 {
                // Write the final manifest
                if let Err(e) = zip_manifest
                    .async_write_manifest_to_zip(&mut zip_writer)
                    .await
                {
                    let _ = error_sender.send(e).await;
                }

                // Close the zip file for the final batch
                if let Err(e) = zip_writer.close().await {
                    let error = anyhow::Error::new(e).context("Failed to close ZIP file");
                    let _ = error_sender.send(error).await;
                    return;
                }
            }
            if !wrote_sigs {
                // If no signatures were written at all
                let error = anyhow::Error::new(std::io::Error::new(
                    std::io::ErrorKind::Other,
                    "No signatures written",
                ));
                let _ = error_sender.send(error).await;
            }
        }
    })
}

pub fn failures_handle(
    failed_csv: String,
    mut recv_failed: tokio::sync::mpsc::Receiver<FailedDownload>,
    error_sender: tokio::sync::mpsc::Sender<Error>, // Additional parameter for error channel
) -> tokio::task::JoinHandle<()> {
    tokio::spawn(async move {
        match File::create(&failed_csv).await {
            Ok(file) => {
                let mut writer = BufWriter::new(file);

                // Attempt to write CSV headers
                if let Err(e) = writer
                    .write_all(b"accession,name,moltype,md5sum,download_filename,url\n")
                    .await
                {
                    let error = Error::new(e).context("Failed to write headers");
                    let _ = error_sender.send(error).await;
                    return; // Exit the task early after reporting the error
                }

                while let Some(FailedDownload {
                    accession,
                    name,
                    md5sum,
                    download_filename,
                    url,
                    moltype,
                }) = recv_failed.recv().await
                {
                    let record = format!(
                        "{},{},{},{},{},{}\n",
                        accession,
                        name,
                        moltype,
                        md5sum.unwrap_or("".to_string()),
                        download_filename.unwrap_or("".to_string()),
                        url.map(|u| u.to_string()).unwrap_or("".to_string())
                    );
                    // Attempt to write each record
                    if let Err(e) = writer.write_all(record.as_bytes()).await {
                        let error = Error::new(e).context("Failed to write record");
                        let _ = error_sender.send(error).await;
                        continue; // Optionally continue to try to write next records
                    }
                }

                // Attempt to flush the writer
                if let Err(e) = writer.flush().await {
                    let error = Error::new(e).context("Failed to flush writer");
                    let _ = error_sender.send(error).await;
                }
            }
            Err(e) => {
                let error = Error::new(e).context("Failed to create file");
                let _ = error_sender.send(error).await;
            }
        }
        drop(error_sender);
    })
}

pub fn error_handler(
    mut recv_errors: tokio::sync::mpsc::Receiver<anyhow::Error>,
    error_flag: Arc<AtomicBool>,
) -> tokio::task::JoinHandle<()> {
    tokio::spawn(async move {
        while let Some(error) = recv_errors.recv().await {
            eprintln!("Error: {}", error);
            if error.to_string().contains("No signatures written") {
                error_flag.store(true, Ordering::SeqCst);
                break;
            }
        }
    })
}

#[tokio::main]
#[allow(clippy::too_many_arguments)]
pub async fn gbsketch(
    py: Python,
    input_csv: String,
    param_str: String,
    failed_csv: String,
    retry_times: u32,
    fasta_location: String,
    keep_fastas: bool,
    genomes_only: bool,
    proteomes_only: bool,
    download_only: bool,
    output_sigs: Option<String>,
) -> Result<(), anyhow::Error> {
    // if sig output provided but doesn't end in zip, bail
<<<<<<< HEAD
    let batch_size = batch_size as usize;
    let mut batch_index = 1;
    let mut name_params_map: HashMap<String, HashSet<u64>> = HashMap::new();
    let mut filter = false;
=======
>>>>>>> e1e9506d
    if let Some(ref output_sigs) = output_sigs {
        // Create outpath from output_sigs
        let outpath = PathBuf::from(output_sigs);

        // Check if the extension is "zip"
        if outpath.extension().map_or(true, |ext| ext != "zip") {
            bail!("Output must be a zip file.");
        }
        // find and read any existing sigs
        let (existing_batches, max_existing_batch_index) =
            find_existing_zip_batches(&outpath).await?;
        // Check if there are any existing batches to process
        if !existing_batches.is_empty() {
            let existing_sigs = MultiCollection::from_zipfiles(&existing_batches)?;

            // Iterate through existing sigs and produce HashMap of fasta filename or name:: params hashsets
            for (_collection, _idx, record) in existing_sigs.iter() {
                // Get the record's name or fasta filename
                let record_name = record.name().clone();

                // Build the params hashset for this record
                let params_hashset = build_params_hashset_from_records(&[record]);

                // Insert into the HashMap
                name_params_map.insert(record_name, params_hashset);
            }

            batch_index = max_existing_batch_index + 1;
            filter = true;
        } else {
            // No existing batches, skipping signature filtering
            eprintln!("No existing signature batches found, skipping filter step.");
        }
    }

    // set up fasta download path
    let download_path = PathBuf::from(fasta_location);
    if !download_path.exists() {
        create_dir_all(&download_path)?;
    }

    // create channels. buffer size here is 4 b/c we can do 3 downloads simultaneously
    let (send_sigs, recv_sigs) = tokio::sync::mpsc::channel::<MultiBuildCollection>(4);
    let (send_failed, recv_failed) = tokio::sync::mpsc::channel::<FailedDownload>(4);
    // Error channel for handling task errors
    let (error_sender, error_receiver) = tokio::sync::mpsc::channel::<anyhow::Error>(1);

    // Set up collector/writing tasks
    let mut handles = Vec::new();

<<<<<<< HEAD
    let sig_handle = zipwriter_handle(
        recv_sigs,
        output_sigs,
        batch_size,
        batch_index,
        error_sender.clone(),
    );
=======
    let sig_handle = zipwriter_handle(recv_sigs, output_sigs, error_sender.clone());
>>>>>>> e1e9506d

    let failures_handle = failures_handle(failed_csv, recv_failed, error_sender.clone());
    let critical_error_flag = Arc::new(AtomicBool::new(false));
    let error_handle = error_handler(error_receiver, critical_error_flag.clone());
    handles.push(sig_handle);
    handles.push(failures_handle);
    handles.push(error_handle);

    // Worker tasks
    let semaphore = Arc::new(Semaphore::new(3)); // Limiting concurrent downloads
    let client = Arc::new(Client::new());

    // Open the file containing the accessions synchronously
    let (accession_info, n_accs) = load_gbassembly_info(input_csv)?;
    if n_accs == 0 {
        bail!("No accessions to download and sketch.")
    }

    // parse param string into params_vec, print error if fail
    let param_result = parse_params_str(param_str);
    let params_vec = match param_result {
        Ok(params) => params,
        Err(e) => {
            bail!("Failed to parse params string: {}", e);
        }
    };
    // let dna_sig_templates = build_siginfo(&params_vec, "DNA");
    let dna_template_collection = BuildCollection::from_params(&params_vec, "DNA");
    // prot will build protein, dayhoff, hp
    let prot_template_collection = BuildCollection::from_params(&params_vec, "protein");

    let mut genomes_only = genomes_only;
    let mut proteomes_only = proteomes_only;

    // Check if dna_sig_templates is empty and not keep_fastas
    if dna_template_collection.manifest.is_empty() && !keep_fastas {
        eprintln!("No DNA signature templates provided, and --keep-fasta is not set.");
        proteomes_only = true;
    }
    // Check if protein_sig_templates is empty and not keep_fastas
    if prot_template_collection.manifest.is_empty() && !keep_fastas {
        eprintln!("No protein signature templates provided, and --keep-fasta is not set.");
        genomes_only = true;
    }
    if genomes_only {
        if !download_only {
            eprintln!("Downloading and sketching genomes only.");
        } else {
            eprintln!("Downloading genomes only.");
        }
    } else if proteomes_only {
        if !download_only {
            eprintln!("Downloading and sketching proteomes only.");
        } else {
            eprintln!("Downloading proteomes only.");
        }
    }

    // report every 1 percent (or every 1, whichever is larger)
    let reporting_threshold = std::cmp::max(n_accs / 100, 1);

    for (i, accinfo) in accession_info.into_iter().enumerate() {
        py.check_signals()?; // If interrupted, return an Err automatically

        let mut dna_sigs = dna_template_collection.clone();
        let mut prot_sigs = prot_template_collection.clone();

        // filter template sigs based on existing sigs
        if filter {
            if let Some(existing_paramset) = name_params_map.get(&accinfo.name) {
                eprintln!("filtering!");
                // If the key exists, filter template sigs
                dna_sigs.filter(&existing_paramset);
                prot_sigs.filter(&existing_paramset);
            }
        }

        // clone remaining utilities
        let semaphore_clone = Arc::clone(&semaphore);
        let client_clone = Arc::clone(&client);
        let send_sigs = send_sigs.clone();
        let send_failed = send_failed.clone();
        let download_path_clone = download_path.clone(); // Clone the path for each task
        let send_errors = error_sender.clone();
<<<<<<< HEAD
=======
        let mut dna_sigs = dna_template_collection.clone();
        let mut prot_sigs = prot_template_collection.clone();
>>>>>>> e1e9506d

        tokio::spawn(async move {
            let _permit = semaphore_clone.acquire().await;
            // progress report when the permit is available and processing begins
            if (i + 1) % reporting_threshold == 0 {
                let percent_processed = (((i + 1) as f64 / n_accs as f64) * 100.0).round();
                println!(
                    "Starting accession {}/{} ({}%)",
                    (i + 1),
                    n_accs,
                    percent_processed
                );
            }
            // Perform download and sketch
            let result = dl_sketch_assembly_accession(
                &client_clone,
                accinfo.clone(),
                &download_path_clone,
                Some(retry_times),
                keep_fastas,
                &mut dna_sigs,
                &mut prot_sigs,
                genomes_only,
                proteomes_only,
                download_only,
            )
            .await;
            match result {
                Ok((coll, failed_downloads)) => {
                    if !coll.is_empty() {
                        if let Err(e) = send_sigs.send(coll).await {
                            eprintln!("Failed to send signatures: {}", e);
                            let _ = send_errors.send(e.into()).await; // Send the error through the channel
                        }
                    }
                    for fail in failed_downloads {
                        if let Err(e) = send_failed.send(fail).await {
                            eprintln!("Failed to send failed download info: {}", e);
                            let _ = send_errors.send(e.into()).await; // Send the error through the channel
                        }
                    }
                }
                Err(e) => {
                    let _ = send_errors.send(e).await;
                }
            }
            drop(send_errors);
        });
    }
    // drop senders as we're done sending data
    drop(send_sigs);
    drop(send_failed);
    drop(error_sender);
    // Wait for all tasks to complete
    for handle in handles {
        if let Err(e) = handle.await {
            eprintln!("Handle join error: {}.", e);
        }
    }
    // since the only critical error is not having written any sigs
    // check this here at end. Bail if we wrote expected sigs but wrote none.
    if critical_error_flag.load(Ordering::SeqCst) & !download_only {
        bail!("No signatures written, exiting.");
    }

    Ok(())
}

#[tokio::main]
#[allow(clippy::too_many_arguments)]
pub async fn urlsketch(
    py: Python,
    input_csv: String,
    param_str: String,
    failed_csv: String,
    retry_times: u32,
    fasta_location: String,
    keep_fastas: bool,
    download_only: bool,
    output_sigs: Option<String>,
) -> Result<(), anyhow::Error> {
    // if sig output provided but doesn't end in zip, bail
    if let Some(ref output_sigs) = output_sigs {
        if Path::new(&output_sigs)
            .extension()
            .map_or(true, |ext| ext != "zip")
        {
            bail!("Output must be a zip file.");
        }
    }
    // set up fasta download path
    let download_path = PathBuf::from(fasta_location);
    if !download_path.exists() {
        create_dir_all(&download_path)?;
    }

    // create channels. buffer size here is 4 b/c we can do 3 downloads simultaneously
    let (send_sigs, recv_sigs) = tokio::sync::mpsc::channel::<MultiBuildCollection>(4);
    let (send_failed, recv_failed) = tokio::sync::mpsc::channel::<FailedDownload>(4);
    // Error channel for handling task errors
    let (error_sender, error_receiver) = tokio::sync::mpsc::channel::<anyhow::Error>(1);

    // Set up collector/writing tasks
    let mut handles = Vec::new();

<<<<<<< HEAD
    let batch_index = 1;
    let sig_handle = zipwriter_handle(
        recv_sigs,
        output_sigs,
        batch_size,
        batch_index,
        error_sender.clone(),
    );
=======
    let sig_handle = zipwriter_handle(recv_sigs, output_sigs, error_sender.clone());
>>>>>>> e1e9506d

    let failures_handle = failures_handle(failed_csv, recv_failed, error_sender.clone());
    let critical_error_flag = Arc::new(AtomicBool::new(false));
    let error_handle = error_handler(error_receiver, critical_error_flag.clone());
    handles.push(sig_handle);
    handles.push(failures_handle);
    handles.push(error_handle);

    // Worker tasks
    let semaphore = Arc::new(Semaphore::new(3)); // Limiting concurrent downloads
    let client = Arc::new(Client::new());

    // Open the file containing the accessions synchronously
    let (accession_info, n_accs) = load_accession_info(input_csv, keep_fastas)?;
    if n_accs == 0 {
        bail!("No accessions to download and sketch.")
    }

    // parse param string into params_vec, print error if fail
    let param_result = parse_params_str(param_str);
    let params_vec = match param_result {
        Ok(params) => params,
        Err(e) => {
            bail!("Failed to parse params string: {}", e);
        }
    };
    let dna_template_collection = BuildCollection::from_params(&params_vec, "DNA");
    let prot_template_collection = BuildCollection::from_params(&params_vec, "protein");

    let mut genomes_only = false;
    let mut proteomes_only = false;

    // Check if dna_sig_templates is empty and not keep_fastas
    if dna_template_collection.manifest.is_empty() && !keep_fastas {
        eprintln!("No DNA signature templates provided, and --keep-fastas is not set.");
        proteomes_only = true;
    }
    // Check if protein_sig_templates is empty and not keep_fastas
    if prot_template_collection.manifest.is_empty() && !keep_fastas {
        eprintln!("No protein signature templates provided, and --keep-fastas is not set.");
        genomes_only = true;
    }
    if genomes_only {
        if !download_only {
            eprintln!("Downloading and sketching genomes only.");
        } else {
            eprintln!("Downloading genomes only.");
        }
    } else if proteomes_only {
        if !download_only {
            eprintln!("Downloading and sketching proteomes only.");
        } else {
            eprintln!("Downloading proteomes only.");
        }
    }

    // report every 1 percent (or every 1, whichever is larger)
    let reporting_threshold = std::cmp::max(n_accs / 100, 1);

    for (i, accinfo) in accession_info.into_iter().enumerate() {
        py.check_signals()?; // If interrupted, return an Err automatically
        let semaphore_clone = Arc::clone(&semaphore);
        let client_clone = Arc::clone(&client);
        let send_sigs = send_sigs.clone();
        let send_failed = send_failed.clone();
        let download_path_clone = download_path.clone(); // Clone the path for each task
        let send_errors = error_sender.clone();

        let mut dna_sigs = dna_template_collection.clone();
        let mut prot_sigs = prot_template_collection.clone();

        tokio::spawn(async move {
            let _permit = semaphore_clone.acquire().await;
            // progress report when the permit is available and processing begins
            if (i + 1) % reporting_threshold == 0 {
                let percent_processed = (((i + 1) as f64 / n_accs as f64) * 100.0).round();
                println!(
                    "Starting accession {}/{} ({}%)",
                    (i + 1),
                    n_accs,
                    percent_processed
                );
            }
            // Perform download and sketch
            let result = dl_sketch_url(
                &client_clone,
                accinfo.clone(),
                &download_path_clone,
                Some(retry_times),
                keep_fastas,
                &mut dna_sigs,
                &mut prot_sigs,
                genomes_only,
                proteomes_only,
                download_only,
            )
            .await;
            match result {
                Ok((sigs, failed_downloads)) => {
                    if !sigs.is_empty() {
                        if let Err(e) = send_sigs.send(sigs).await {
                            eprintln!("Failed to send signatures: {}", e);
                            let _ = send_errors.send(e.into()).await; // Send the error through the channel
                        }
                    }
                    for fail in failed_downloads {
                        if let Err(e) = send_failed.send(fail).await {
                            eprintln!("Failed to send failed download info: {}", e);
                            let _ = send_errors.send(e.into()).await; // Send the error through the channel
                        }
                    }
                }
                Err(e) => {
                    let _ = send_errors.send(e).await;
                }
            }
            drop(send_errors);
        });
    }
    // drop senders as we're done sending data
    drop(send_sigs);
    drop(send_failed);
    drop(error_sender);
    // Wait for all tasks to complete
    for handle in handles {
        if let Err(e) = handle.await {
            eprintln!("Handle join error: {}.", e);
        }
    }
    // since the only critical error is not having written any sigs
    // check this here at end. Bail if we wrote expected sigs but wrote none.
    if critical_error_flag.load(Ordering::SeqCst) & !download_only {
        bail!("No signatures written, exiting.");
    }

    Ok(())
}<|MERGE_RESOLUTION|>--- conflicted
+++ resolved
@@ -19,14 +19,9 @@
 use sourmash::signature::Signature;
 
 use crate::utils::{
-<<<<<<< HEAD
     build_params_hashset_from_records, load_accession_info, load_gbassembly_info, parse_params_str,
     AccessionData, BuildCollection, BuildManifest, GBAssemblyData, GenBankFileType, InputMolType,
-    MultiCollection, Params,
-=======
-    load_accession_info, load_gbassembly_info, parse_params_str, AccessionData, BuildCollection,
-    BuildManifest, GBAssemblyData, GenBankFileType, InputMolType, MultiBuildCollection,
->>>>>>> e1e9506d
+    MultiBuildCollection, MultiCollection,
 };
 use reqwest::Url;
 
@@ -474,11 +469,8 @@
 pub fn zipwriter_handle(
     mut recv_sigs: tokio::sync::mpsc::Receiver<MultiBuildCollection>,
     output_sigs: Option<String>,
-<<<<<<< HEAD
     batch_size: usize,      // Tunable batch size
     mut batch_index: usize, // starting batch index
-=======
->>>>>>> e1e9506d
     error_sender: tokio::sync::mpsc::Sender<anyhow::Error>,
 ) -> tokio::task::JoinHandle<()> {
     tokio::spawn(async move {
@@ -640,16 +632,14 @@
     genomes_only: bool,
     proteomes_only: bool,
     download_only: bool,
+    batch_size: u32,
     output_sigs: Option<String>,
 ) -> Result<(), anyhow::Error> {
     // if sig output provided but doesn't end in zip, bail
-<<<<<<< HEAD
     let batch_size = batch_size as usize;
     let mut batch_index = 1;
     let mut name_params_map: HashMap<String, HashSet<u64>> = HashMap::new();
     let mut filter = false;
-=======
->>>>>>> e1e9506d
     if let Some(ref output_sigs) = output_sigs {
         // Create outpath from output_sigs
         let outpath = PathBuf::from(output_sigs);
@@ -700,7 +690,6 @@
     // Set up collector/writing tasks
     let mut handles = Vec::new();
 
-<<<<<<< HEAD
     let sig_handle = zipwriter_handle(
         recv_sigs,
         output_sigs,
@@ -708,9 +697,6 @@
         batch_index,
         error_sender.clone(),
     );
-=======
-    let sig_handle = zipwriter_handle(recv_sigs, output_sigs, error_sender.clone());
->>>>>>> e1e9506d
 
     let failures_handle = failures_handle(failed_csv, recv_failed, error_sender.clone());
     let critical_error_flag = Arc::new(AtomicBool::new(false));
@@ -795,11 +781,6 @@
         let send_failed = send_failed.clone();
         let download_path_clone = download_path.clone(); // Clone the path for each task
         let send_errors = error_sender.clone();
-<<<<<<< HEAD
-=======
-        let mut dna_sigs = dna_template_collection.clone();
-        let mut prot_sigs = prot_template_collection.clone();
->>>>>>> e1e9506d
 
         tokio::spawn(async move {
             let _permit = semaphore_clone.acquire().await;
@@ -879,9 +860,11 @@
     fasta_location: String,
     keep_fastas: bool,
     download_only: bool,
+    batch_size: u32,
     output_sigs: Option<String>,
 ) -> Result<(), anyhow::Error> {
     // if sig output provided but doesn't end in zip, bail
+    let batch_size = batch_size as usize;
     if let Some(ref output_sigs) = output_sigs {
         if Path::new(&output_sigs)
             .extension()
@@ -905,7 +888,6 @@
     // Set up collector/writing tasks
     let mut handles = Vec::new();
 
-<<<<<<< HEAD
     let batch_index = 1;
     let sig_handle = zipwriter_handle(
         recv_sigs,
@@ -914,9 +896,6 @@
         batch_index,
         error_sender.clone(),
     );
-=======
-    let sig_handle = zipwriter_handle(recv_sigs, output_sigs, error_sender.clone());
->>>>>>> e1e9506d
 
     let failures_handle = failures_handle(failed_csv, recv_failed, error_sender.clone());
     let critical_error_flag = Arc::new(AtomicBool::new(false));
