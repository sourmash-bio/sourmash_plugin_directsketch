use anyhow::{anyhow, bail, Context, Error, Result};
use async_zip::base::write::{self, ZipFileWriter};
use async_zip::Compression;
use async_zip::{ZipDateTime, ZipEntryBuilder};
use camino::Utf8PathBuf as PathBuf;
use chrono::Utc;
use md5;
use needletail::parse_fastx_reader;
use regex::Regex;
use reqwest::Client;
use std::collections::HashMap;
use std::fs::{self, create_dir_all};
use std::io::Cursor;
use std::path::Path;
use tokio::fs::File;
use tokio::task;
use tokio_util::compat::Compat;

use pyo3::prelude::*;

use std::sync::Arc;
use tokio::io::{AsyncWriteExt, BufWriter};

use tokio::sync::Semaphore;
use tokio::time::{interval, Duration};

use sourmash::manifest::{Manifest, Record};
use sourmash::signature::Signature;

use crate::utils::{build_siginfo, load_accession_info, parse_params_str};

enum GenBankFileType {
    Genomic,
    Protein,
    AssemblyReport,
    Checksum,
}

impl GenBankFileType {
    fn suffix(&self) -> &'static str {
        match self {
            GenBankFileType::Genomic => "_genomic.fna.gz",
            GenBankFileType::Protein => "_protein.faa.gz",
            GenBankFileType::AssemblyReport => "_assembly_report.txt",
            GenBankFileType::Checksum => "md5checksums.txt",
        }
    }

    //use for checksums
    fn server_filename(&self, full_name: &str) -> String {
        format!("{}{}", full_name, self.suffix())
    }

    fn filename_to_write(&self, accession: &str) -> String {
        match self {
            GenBankFileType::Checksum => format!("{}_{}", accession, self.suffix()),
            _ => format!("{}{}", accession, self.suffix()),
        }
    }

    fn url(&self, base_url: &str, full_name: &str) -> String {
        match self {
            GenBankFileType::Checksum => format!("{}/{}", base_url, self.suffix()),
            _ => format!("{}/{}{}", base_url, full_name, self.suffix()),
        }
    }

    fn moltype(&self) -> String {
        match self {
            GenBankFileType::Genomic => "DNA".to_string(),
            GenBankFileType::Protein => "protein".to_string(),
            _ => "".to_string(),
        }
    }
}

async fn fetch_genbank_filename(client: &Client, accession: &str) -> Result<(String, String)> {
    let (db, acc) = accession
        .trim()
        .split_once('_')
        .ok_or_else(|| anyhow!("Invalid accession format"))?;
    let (number, _) = acc.split_once('.').unwrap_or((acc, "1"));
    let number_path = number
        .chars()
        .collect::<Vec<_>>()
        .chunks(3)
        .map(|chunk| chunk.iter().collect::<String>())
        .collect::<Vec<_>>()
        .join("/");

    let base_url = format!(
        "https://ftp.ncbi.nlm.nih.gov/genomes/all/{}/{}",
        db, number_path
    );
    let directory_response = client.get(&base_url).send().await;

    match directory_response {
        Ok(response) => {
            if !response.status().is_success() {
                return Err(anyhow!(
                    "Failed to open genome directory: HTTP {}, {}",
                    response.status(),
                    response
                        .status()
                        .canonical_reason()
                        .unwrap_or("Unknown reason")
                ));
            }

            let text = response.text().await?;
            let link_regex = Regex::new(r#"<a href="([^"]*)""#)?;

            for cap in link_regex.captures_iter(&text) {
                let name = &cap[1];
                let clean_name = if name.ends_with('/') {
                    name.strip_suffix('/').unwrap()
                } else {
                    name
                };

                if clean_name.starts_with(db)
                    && clean_name
                        .split('_')
                        .nth(1)
                        .map_or(false, |x| x.starts_with(number))
                {
                    return Ok((format!("{}/{}", base_url, clean_name), clean_name.into()));
                }
            }
            Err(anyhow!(
                "No matching directory found for accession {}",
                accession
            ))
        }
        Err(e) => {
            // eprintln!("HTTP request failed for accession {}: {}", accession, e);
            Err(anyhow!(
                "HTTP request failed for accession {}: {}",
                accession,
                e
            ))
        }
    }
}

async fn download_and_parse_md5(client: &Client, url: &str) -> Result<HashMap<String, String>> {
    let response = client
        .get(url)
        .send()
        .await
        .context("Failed to send request")?;

    let content = response
        .text()
        .await
        .context("Failed to download MD5 checksum file")?;

    let mut checksums = HashMap::new();

    // Iterate over each line in the checksum file
    for line in content.lines() {
        let parts: Vec<&str> = line.splitn(2, ' ').collect();
        if parts.len() == 2 {
            // Trim the filename to remove any leading " ./" if present
            let filename = parts[1].trim_start_matches(" ./"); // remove any ' ', '.', '/' from front
            checksums.insert(filename.to_string(), parts[0].to_string());
        } else {
            return Err(anyhow!(
                "Invalid checksum line format in URL {}: {}",
                url,
                line
            ));
        }
    }

    Ok(checksums)
}

// download and return data directly instead of saving to file
async fn download_with_retry(
    client: &Client,
    url: &str,
    expected_md5: Option<&str>,
    retry_count: u32,
) -> Result<Vec<u8>> {
    let mut attempts = retry_count;

    while attempts > 0 {
        let response = client.get(url).send().await;

        match response {
            Ok(resp) if resp.status().is_success() => {
                let data = resp
                    .bytes()
                    .await
                    .context("Failed to read bytes from response")?;

                if let Some(md5) = expected_md5 {
                    let computed_hash = format!("{:x}", md5::compute(&data));
                    if computed_hash == md5 {
                        return Ok(data.to_vec());
                    } else {
                        eprintln!(
                            "MD5 hash does not match. Expected: {}, Found: {}. Retrying...",
                            md5, computed_hash
                        );
                    }
                } else {
                    return Ok(data.to_vec()); // If no expected MD5 is provided, just return the data
                }
            }
            _ => {
                eprintln!("Failed to download file: {}. Retrying...", url);
            }
        }

        attempts -= 1;
        if attempts == 0 {
            break;
        }
    }

    Err(anyhow!(
        "Failed to download file after {} retries: {}",
        retry_count,
        url
    ))
}

async fn sketch_data(
    name: String,
    filename: String,
    compressed_data: Vec<u8>,
    mut sigs: Vec<Signature>,
    moltype: String,
) -> Result<Vec<Signature>> {
    tokio::task::spawn_blocking(move || {
        let cursor = Cursor::new(compressed_data);
        let mut fastx_reader =
            parse_fastx_reader(cursor).context("Failed to parse FASTA/FASTQ data")?;

        let mut set_name = false;
        while let Some(record) = fastx_reader.next() {
            let record = record.context("Failed to read record")?;
            sigs.iter_mut().for_each(|sig| {
                if !set_name {
                    sig.set_name(&name);
                    sig.set_filename(&filename);
                };
                if moltype == "protein" {
                    sig.add_protein(&record.seq())
                        .expect("Failed to add protein");
                } else {
                    sig.add_sequence(&record.seq(), true)
                        .expect("Failed to add sequence");
                    // if not force, panics with 'N' in dna sequence
                }
            });
            if !set_name {
                set_name = true;
            }
        }
        Result::<Vec<Signature>, anyhow::Error>::Ok(sigs)
    })
    .await?
}

pub struct FailedDownload {
    accession: String,
    name: String,
    url: String,
    moltype: String,
}

#[allow(clippy::too_many_arguments)]
async fn dl_sketch_accession(
    client: &Client,
    accession: String,
    name: String,
    location: &PathBuf,
    retry: Option<u32>,
    keep_fastas: bool,
    dna_sigs: Vec<Signature>,
    prot_sigs: Vec<Signature>,
    genomes_only: bool,
    proteomes_only: bool,
    download_only: bool,
) -> Result<(Vec<Signature>, Vec<FailedDownload>)> {
    let retry_count = retry.unwrap_or(3); // Default retry count
    let mut sigs = Vec::<Signature>::new();
    let mut failed = Vec::<FailedDownload>::new();

    // keep track of any accessions for which we fail to find URLs
    let (base_url, full_name) = match fetch_genbank_filename(client, accession.as_str()).await {
        Ok(result) => result,
        Err(_err) => {
            // Add accession to failed downloads with each moltype
            if !proteomes_only {
                let failed_download_dna = FailedDownload {
                    accession: accession.clone(),
                    name: name.clone(),
                    url: "".to_string(),
                    moltype: "dna".to_string(),
                };
                failed.push(failed_download_dna);
            }
            if !genomes_only {
                let failed_download_protein = FailedDownload {
                    accession: accession.clone(),
                    name: name.clone(),
                    url: "".to_string(),
                    moltype: "protein".to_string(),
                };
                failed.push(failed_download_protein);
            }

            return Ok((sigs, failed));
        }
    };

    let md5sum_url = GenBankFileType::Checksum.url(&base_url, &full_name);

    let checksums = match download_and_parse_md5(client, &md5sum_url).await {
        Ok(cs) => cs,
        Err(e) => {
            return Err(e);
        }
    };

    let mut file_types = vec![
        GenBankFileType::Genomic,
        GenBankFileType::Protein,
        // GenBankFileType::AssemblyReport,
    ];
    if genomes_only {
        file_types = vec![GenBankFileType::Genomic];
    } else if proteomes_only {
        file_types = vec![GenBankFileType::Protein];
    }

    for file_type in &file_types {
        let url = file_type.url(&base_url, &full_name);
        let expected_md5 = checksums.get(&file_type.server_filename(&full_name));
        // let checksum = checksums
        let data =
            match download_with_retry(client, &url, expected_md5.map(|x| x.as_str()), retry_count)
                .await
            {
                Ok(data) => data,
                Err(_err) => {
                    // here --> keep track of accession errors + filetype
                    let failed_download = FailedDownload {
                        accession: accession.clone(),
                        name: name.clone(),
                        url: url.clone(),
                        moltype: file_type.moltype(),
                    };
                    failed.push(failed_download);
                    continue;
                }
            };
        let file_name = file_type.filename_to_write(&accession);

        if keep_fastas {
            let path = location.join(&file_name);
            fs::write(&path, &data).context("Failed to write data to file")?;
        }
        if !download_only {
            // sketch data
            match file_type {
                GenBankFileType::Genomic => sigs.extend(
                    sketch_data(
                        name.clone(),
                        file_name.clone(),
                        data,
                        dna_sigs.clone(),
                        "dna".to_string(),
                    )
                    .await?,
                ),
                GenBankFileType::Protein => {
                    sigs.extend(
                        sketch_data(
                            name.clone(),
                            file_name.clone(),
                            data,
                            prot_sigs.clone(),
                            "protein".to_string(),
                        )
                        .await?,
                    );
                }
                _ => {} // Do nothing for other file types
            };
        }
    }

    Ok((sigs, failed))
}

async fn write_sig(
    sig: &Signature,
    md5sum_occurrences: &mut HashMap<String, usize>,
    manifest_rows: &mut Vec<Record>,
    zip_writer: &mut ZipFileWriter<Compat<tokio::fs::File>>,
) -> Result<()> {
    let md5sum_str = sig.md5sum();
    let count = md5sum_occurrences.entry(md5sum_str.clone()).or_insert(0);
    *count += 1;

    let sig_filename = if *count > 1 {
        format!("signatures/{}_{}.sig.gz", md5sum_str, count)
    } else {
        format!("signatures/{}.sig.gz", md5sum_str)
    };

    let records: Vec<Record> = Record::from_sig(sig, &sig_filename);
    manifest_rows.extend(records);

    let wrapped_sig = vec![sig.clone()];
    let json_bytes = serde_json::to_vec(&wrapped_sig)
        .map_err(|e| anyhow!("Error serializing signature: {}", e))?;

    let gzipped_buffer = {
        let mut buffer = std::io::Cursor::new(Vec::new());
        {
            let mut gz_writer = niffler::get_writer(
                Box::new(&mut buffer),
                niffler::compression::Format::Gzip,
                niffler::compression::Level::Nine,
            )?;
            //     .map_err(|e| anyhow!("Error creating gzip writer: {}", e))?;
            gz_writer.write_all(&json_bytes)?;
            //         .map_err(|e| anyhow!("Error writing gzip data: {}", e))?;
        }

        buffer.into_inner()
    };

    let now = Utc::now();
    let builder = ZipEntryBuilder::new(sig_filename.into(), Compression::Stored)
        .last_modification_date(ZipDateTime::from_chrono(&now));
    zip_writer
        .write_entry_whole(builder, &gzipped_buffer)
        .await
        .map_err(|e| anyhow!("Error writing zip entry: {}", e))
}

pub fn sigwriter_handle(
    mut recv_sigs: tokio::sync::mpsc::Receiver<Vec<Signature>>,
    output_sigs: String,
    mut error_sender: tokio::sync::mpsc::Sender<anyhow::Error>,
) -> tokio::task::JoinHandle<()> {
    tokio::spawn(async move {
        let mut md5sum_occurrences = HashMap::new();
        let mut manifest_rows = Vec::new();
        let mut wrote_sigs = false;
        let outpath: PathBuf = output_sigs.into();

        let file = match File::create(&outpath).await {
            Ok(file) => file,
            Err(e) => {
                let error =
                    anyhow::Error::new(e).context("Failed to create file at specified path");
                let _ = error_sender.send(error).await; // Send the error through the channel
                return; // Simply exit the task as error handling is managed elsewhere
            }
        };
        let mut zip_writer = ZipFileWriter::with_tokio(file);

        while let Some(sigs) = recv_sigs.recv().await {
            for sig in sigs {
                match write_sig(
                    &sig,
                    &mut md5sum_occurrences,
                    &mut manifest_rows,
                    &mut zip_writer,
                )
                .await
                {
                    Ok(_) => wrote_sigs = true,
                    Err(e) => {
                        let error = e.context("Error processing signature");
                        if let Err(send_error) = error_sender.send(error).await {
                            return; // Exit on failure to send error
                        }
                    }
                }
            }
        }

        if wrote_sigs {
            println!("Writing manifest");
            let manifest_filename = "SOURMASH-MANIFEST.csv".to_string();
            let manifest: Manifest = manifest_rows.clone().into();
            let mut manifest_buffer = Vec::new();
            manifest
                .to_writer(&mut manifest_buffer)
                .expect("Failed to serialize manifest"); // Handle this more gracefully in production

            let now = Utc::now();
            let builder = ZipEntryBuilder::new(manifest_filename.into(), Compression::Stored)
                .last_modification_date(ZipDateTime::from_chrono(&now));

            if let Err(e) = zip_writer
                .write_entry_whole(builder, &manifest_buffer)
                .await
            {
                let error = anyhow::Error::new(e).context("Failed to write manifest to ZIP");
                let _ = error_sender.send(error).await;
                return;
            }

            if let Err(e) = zip_writer.close().await {
                let error = anyhow::Error::new(e).context("Failed to close ZIP file");
                let _ = error_sender.send(error).await;
                return;
            }
        } else {
            let error = anyhow::Error::new(std::io::Error::new(
                std::io::ErrorKind::Other,
                "No signatures written",
            ));
            let _ = error_sender.send(error).await; // Send error about no signatures written
        }
        drop(error_sender);
    })
}

pub fn failures_handle(
    failed_csv: String,
    mut recv_failed: tokio::sync::mpsc::Receiver<FailedDownload>,
    mut error_sender: tokio::sync::mpsc::Sender<Error>, // Additional parameter for error channel
) -> tokio::task::JoinHandle<()> {
    tokio::spawn(async move {
        match File::create(&failed_csv).await {
            Ok(file) => {
                let mut writer = BufWriter::new(file);

                // Attempt to write CSV headers
                if let Err(e) = writer.write_all(b"accession,name,moltype,url\n").await {
                    let error = Error::new(e).context("Failed to write headers");
                    let _ = error_sender.send(error).await;
                    return; // Exit the task early after reporting the error
                }

                while let Some(FailedDownload {
                    accession,
                    name,
                    moltype,
                    url,
                }) = recv_failed.recv().await
                {
                    let record = format!("{},{},{},{}\n", accession, name, moltype, url);

                    // Attempt to write each record
                    if let Err(e) = writer.write_all(record.as_bytes()).await {
                        let error = Error::new(e).context("Failed to write record");
                        let _ = error_sender.send(error).await;
                        continue; // Optionally continue to try to write next records
                    }
                }

                // Attempt to flush the writer
                if let Err(e) = writer.flush().await {
                    let error = Error::new(e).context("Failed to flush writer");
                    let _ = error_sender.send(error).await;
                }
            }
            Err(e) => {
                let error = Error::new(e).context("Failed to create file");
                let _ = error_sender.send(error).await;
            }
        }
        drop(error_sender);
    })
}

#[tokio::main]
#[allow(clippy::too_many_arguments)]
pub async fn download_and_sketch(
    py: Python,
    input_csv: String,
    output_sigs: String,
    param_str: String,
    failed_csv: String,
    retry_times: u32,
    fasta_location: String,
    keep_fastas: bool,
    genomes_only: bool,
    proteomes_only: bool,
    download_only: bool,
) -> Result<(), anyhow::Error> {
    // if sig output doesn't end in zip, bail
    if Path::new(&output_sigs)
        .extension()
        .map_or(true, |ext| ext != "zip")
    {
        bail!("Output must be a zip file.");
    }
    // set up fasta download path
    let download_path = PathBuf::from(fasta_location);
    if !download_path.exists() {
        create_dir_all(&download_path)?;
    }

    // // create channels. buffer size can be changed - here it is 4 b/c we can do 3 downloads simultaneously
    // // to do: see whether increasing buffer size speeds things up
    let (send_sigs, recv_sigs) = tokio::sync::mpsc::channel::<Vec<Signature>>(4);
    let (send_failed, recv_failed) = tokio::sync::mpsc::channel::<FailedDownload>(4);
    // // Error channel for handling task errors
    let (error_sender, mut error_receiver) = tokio::sync::mpsc::channel::<anyhow::Error>(1);

    // //  // Set up collector/writing tasks
    let mut handles = Vec::new();
    let sig_handle = sigwriter_handle(recv_sigs, output_sigs, error_sender.clone());
    let failures_handle = failures_handle(failed_csv, recv_failed, error_sender.clone());
    handles.push(sig_handle);
    handles.push(failures_handle);

    // // Worker tasks
    // let client = Client::new();
    let semaphore = Arc::new(Semaphore::new(3)); // Limiting concurrent downloads
    let client = Arc::new(Client::new());
    // let semaphore = Arc::new(Semaphore::new(3)); // Allows up to 3 concurrent tasks
    let mut interval = tokio::time::interval(Duration::from_secs(1));

    // Open the file containing the accessions synchronously
    let (accession_info, n_accs) = load_accession_info(input_csv)?;
    if n_accs == 0 {
        bail!("No accessions to download and sketch.")
    }

    // // parse param string into params_vec, print error if fail
    let param_result = parse_params_str(param_str);
    let params_vec = match param_result {
        Ok(params) => params,
        Err(e) => {
            bail!("Failed to parse params string: {}", e);
        }
    };
    let dna_sig_templates = build_siginfo(&params_vec, "DNA");
    let prot_sig_templates = build_siginfo(&params_vec, "protein");

<<<<<<< HEAD
    // report every percent (or ever 1, whichever is larger)
=======
    // report every 5 percent (or ever 1, whichever is larger)
>>>>>>> 17131202
    let reporting_threshold = std::cmp::max(n_accs / 20, 1);

    for (i, accinfo) in accession_info.into_iter().enumerate() {
        py.check_signals()?; // If interrupted, return an Err automatically
        interval.tick().await; // Wait for the next interval tick before continuing
        let semaphore_clone = Arc::clone(&semaphore);
        let client_clone = Arc::clone(&client);
        let send_sigs = send_sigs.clone();
        let send_failed = send_failed.clone();
        let download_path_clone = download_path.clone(); // Clone the path for each task
        let send_errors = error_sender.clone();

        let dna_sigs = dna_sig_templates.clone();
        let prot_sigs = prot_sig_templates.clone();

        if (i + 1) % reporting_threshold == 0 {
            let percent_processed = (((i + 1) as f64 / n_accs as f64) * 100.0).round();
            println!(
                "Starting accession {}/{} ({}%)",
                (i + 1),
                n_accs,
                percent_processed
            );
        }
        tokio::spawn(async move {
            let _permit = semaphore_clone.acquire().await;
            // Perform download and sketch
            let result = dl_sketch_accession(
                &client_clone,
                accinfo.accession.clone(),
                accinfo.name.clone(),
                &download_path_clone,
                Some(retry_times),
                keep_fastas,
                dna_sigs,
                prot_sigs,
                genomes_only,
                proteomes_only,
                download_only,
            )
            .await;
            match result {
                Ok((sigs, failed_downloads)) => {
                    if let Err(e) = send_sigs.send(sigs).await {
                        eprintln!("Failed to send signatures: {}", e);
                        let _ = send_errors.send(e.into()).await; // Send the error through the channel
                    }
                    for fail in failed_downloads {
                        if let Err(e) = send_failed.send(fail).await {
                            eprintln!("Failed to send failed download info: {}", e);
                            let _ = send_errors.send(e.into()).await; // Send the error through the channel
                        }
                    }
                }
                Err(e) => {
                    let _ = send_errors.send(e.into()).await;
                }
            }
            drop(send_errors);
        });
    }
    // drop senders as we're done sending data
    drop(send_sigs);
    drop(send_failed);
    drop(error_sender);
    // Wait for all tasks to complete
    for handle in handles {
        if let Err(e) = handle.await {
            eprintln!("A task encountered an error: {}", e);
        }
    }
    // // Handle errors received from the error channel
    while let Some(error) = error_receiver.recv().await {
        eprintln!("Error: {}", error);
        // Check if the error message contains "No signatures written"
        if error.to_string().contains("No signatures written") & !download_only {
            bail!("{}.", error);
        }
    }
    Ok(())
}<|MERGE_RESOLUTION|>--- conflicted
+++ resolved
@@ -642,11 +642,7 @@
     let dna_sig_templates = build_siginfo(&params_vec, "DNA");
     let prot_sig_templates = build_siginfo(&params_vec, "protein");
 
-<<<<<<< HEAD
-    // report every percent (or ever 1, whichever is larger)
-=======
     // report every 5 percent (or ever 1, whichever is larger)
->>>>>>> 17131202
     let reporting_threshold = std::cmp::max(n_accs / 20, 1);
 
     for (i, accinfo) in accession_info.into_iter().enumerate() {
