--- conflicted
+++ resolved
@@ -14,8 +14,6 @@
 use tokio_util::compat::Compat;
 
 use pyo3::prelude::*;
-
-use sourmash::signature::Signature;
 
 use crate::utils::{
     load_accession_info, load_gbassembly_info, parse_params_str, AccessionData, BuildCollection,
@@ -238,18 +236,15 @@
     genomes_only: bool,
     proteomes_only: bool,
     download_only: bool,
-<<<<<<< HEAD
-) -> Result<(MultiBuildCollection, Vec<FailedDownload>)> {
+) -> Result<(
+    MultiBuildCollection,
+    Vec<FailedDownload>,
+    Vec<FailedChecksum>,
+)> {
     let retry_count = retry.unwrap_or(3); // Default retry count
     let mut built_sigs = MultiBuildCollection::new();
-    let mut failed = Vec::<FailedDownload>::new();
-=======
-) -> Result<(Vec<Signature>, Vec<FailedDownload>, Vec<FailedChecksum>)> {
-    let retry_count = retry.unwrap_or(3); // Default retry count
-    let mut sigs = Vec::<Signature>::new();
     let mut download_failures = Vec::<FailedDownload>::new();
     let mut checksum_failures = Vec::<FailedChecksum>::new();
->>>>>>> fce0368d
 
     let name = accinfo.name;
     let accession = accinfo.accession;
@@ -283,11 +278,7 @@
                     download_failures.push(failed_download_protein);
                 }
 
-<<<<<<< HEAD
-                return Ok((built_sigs, failed));
-=======
-                return Ok((sigs, download_failures, checksum_failures));
->>>>>>> fce0368d
+                return Ok((built_sigs, download_failures, checksum_failures));
             }
         };
     let md5sum_url = GenBankFileType::Checksum.url(&base_url, &full_name);
@@ -326,7 +317,7 @@
                 checksum_failures.push(failed_checksum_download);
             }
             // return early from function b/c we can't check any checksums
-            return Ok((sigs, download_failures, checksum_failures));
+            return Ok((built_sigs, download_failures, checksum_failures));
         }
     };
 
@@ -395,11 +386,7 @@
         }
     }
 
-<<<<<<< HEAD
-    Ok((built_sigs, failed))
-=======
-    Ok((sigs, download_failures, checksum_failures))
->>>>>>> fce0368d
+    Ok((built_sigs, download_failures, checksum_failures))
 }
 
 #[allow(clippy::too_many_arguments)]
@@ -414,14 +401,14 @@
     _genomes_only: bool,
     _proteomes_only: bool,
     download_only: bool,
-<<<<<<< HEAD
-) -> Result<(MultiBuildCollection, Vec<FailedDownload>)> {
-=======
-) -> Result<(Vec<Signature>, Vec<FailedDownload>, Vec<FailedChecksum>)> {
->>>>>>> fce0368d
+) -> Result<(
+    MultiBuildCollection,
+    Vec<FailedDownload>,
+    Vec<FailedChecksum>,
+)> {
     let retry_count = retry.unwrap_or(3); // Default retry count
     let mut built_sigs = MultiBuildCollection::new();
-    let mut failed = Vec::<FailedDownload>::new();
+    let mut download_failures = Vec::<FailedDownload>::new();
     let mut checksum_failures = Vec::<FailedChecksum>::new();
 
     let name = accinfo.name;
@@ -488,16 +475,12 @@
                     download_filename,
                     url: Some(url),
                 };
-                failed.push(failed_download);
-            }
-        }
-    }
-
-<<<<<<< HEAD
-    Ok((built_sigs, failed))
-=======
-    Ok((sigs, failed, checksum_failures))
->>>>>>> fce0368d
+                download_failures.push(failed_download);
+            }
+        }
+    }
+
+    Ok((built_sigs, download_failures, checksum_failures))
 }
 
 /// create zip file depending on batch size and index.
@@ -875,15 +858,9 @@
             )
             .await;
             match result {
-<<<<<<< HEAD
-                Ok((coll, failed_downloads)) => {
+                Ok((coll, failed_downloads, failed_checksums)) => {
                     if !coll.is_empty() {
                         if let Err(e) = send_sigs.send(coll).await {
-=======
-                Ok((sigs, failed_downloads, failed_checksums)) => {
-                    if !sigs.is_empty() {
-                        if let Err(e) = send_sigs.send(sigs).await {
->>>>>>> fce0368d
                             eprintln!("Failed to send signatures: {}", e);
                             let _ = send_errors.send(e.into()).await; // Send the error through the channel
                         }
