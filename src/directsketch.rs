use anyhow::{anyhow, bail, Context, Error, Result};
use async_zip::base::write::ZipFileWriter;
use camino::Utf8PathBuf as PathBuf;
use needletail::parser::SequenceRecord;
use regex::Regex;
use reqwest::Client;
use sourmash::collection::Collection;
use std::cmp::max;
use std::collections::HashMap;
use std::fs::{self, create_dir_all};
use std::sync::atomic::{AtomicBool, Ordering};
use std::sync::Arc;
use tokio::fs::File;
use tokio::io::{AsyncWriteExt, BufWriter};
use tokio::sync::Semaphore;
use tokio_util::compat::Compat;

use pyo3::prelude::*;

use crate::utils::{
    load_accession_info, load_gbassembly_info, AccessionData, GBAssemblyData, GenBankFileType,
    InputMolType, MultiCollection,
};

use crate::utils::buildutils::{BuildCollection, BuildManifest, MultiSelect, MultiSelection};
use reqwest::Url;

async fn find_genome_directory(
    client: &Client,
    db: &str,
    number_path: &str,
    accession: &str,
    acc_number: &str,
    version: &str,
) -> Result<(Url, String)> {
    let base_url = format!(
        "https://ftp.ncbi.nlm.nih.gov/genomes/all/{}/{}",
        db, number_path
    );
    let directory_response = client.get(&base_url).send().await?;

    if !directory_response.status().is_success() {
        return Err(anyhow!(
            "Failed to open genome directory: HTTP {}, {}",
            directory_response.status(),
            directory_response
                .status()
                .canonical_reason()
                .unwrap_or("Unknown reason")
        ));
    }
    let text = directory_response.text().await?;
    let link_regex = Regex::new(r#"<a href="([^"]+)/""#)?;

    for cap in link_regex.captures_iter(&text) {
        let name = &cap[1];

        // Use acc numerical identifier and version as expected pattern
        let expected_pattern = format!("{}.{}", acc_number, version);

        // Check if directory name contains contains the right acc number and version
        if name.contains(&expected_pattern) {
            let url = format!("{}/{}", base_url, name).parse()?;
            return Ok((url, name.to_string()));
        }
    }
    Err(anyhow!(
        "No matching directory found for accession {}",
        accession
    ))
}

async fn fetch_genbank_filename(
    client: &Client,
    accession: &str,
    url: Option<Url>,
) -> Result<(Url, String)> {
    let (db, acc) = accession
        .trim()
        .split_once('_')
        .ok_or_else(|| anyhow!("Invalid accession format"))?;
    let (acc_number, version) = acc.split_once('.').unwrap_or((acc, "1"));
    let number_path = acc_number
        .chars()
        .collect::<Vec<_>>()
        .chunks(3)
        .map(|chunk| chunk.iter().collect::<String>())
        .collect::<Vec<_>>()
        .join("/");

    let (url, name) = if let Some(url) = url {
        let url_parts: Vec<&str> = url
            .path_segments()
            .ok_or_else(|| anyhow!("Failed to extract path segments from URL"))?
            .collect();
        let name = url_parts
            .last()
            .ok_or_else(|| anyhow!("Failed to extract name from URL"))?
            .to_string();
        (url, name)
    } else {
        find_genome_directory(client, db, &number_path, accession, acc_number, version).await?
    };

    Ok((url, name))
}

async fn download_and_parse_md5(client: &Client, url: &Url) -> Result<HashMap<String, String>> {
    let response = client
        .get(url.clone())
        .send()
        .await
        .context("Failed to send request")?;

    // Check if the status code is 200 OK
    if !response.status().is_success() {
        return Err(anyhow!(
            "Failed to download MD5 checksum file from URL {}: HTTP status {}",
            url,
            response.status()
        ));
    }

    let content = response
        .text()
        .await
        .context("Failed to download MD5 checksum file")?;

    let mut checksums = HashMap::new();

    // Iterate over each line in the checksum file
    for line in content.lines() {
        let parts: Vec<&str> = line.splitn(2, ' ').collect();
        if parts.len() == 2 {
            // Trim the filename to remove any leading " ./" if present
            let filename = parts[1].trim_start_matches(" ./"); // remove any ' ', '.', '/' from front
            checksums.insert(filename.to_string(), parts[0].to_string());
        } else {
            return Err(anyhow!(
                "Invalid checksum line format in URL '{}': '{}'",
                url,
                line
            ));
        }
    }

    Ok(checksums)
}

// download and return data directly instead of saving to file
async fn download_with_retry(
    client: &Client,
    url: &Url,
    expected_md5: Option<&str>,
    retry_count: u32,
) -> Result<Vec<u8>> {
    let mut attempts = retry_count;
    let mut last_error: Option<anyhow::Error> = None;

    while attempts > 0 {
        let response = client.get(url.clone()).send().await;

        match response {
            Ok(resp) if resp.status().is_success() => {
                let data = resp
                    .bytes()
                    .await
                    .context("Failed to read bytes from response")?;

                if let Some(md5) = expected_md5 {
                    let computed_hash = format!("{:x}", md5::compute(&data));
                    if computed_hash == md5 {
                        return Ok(data.to_vec());
                    } else {
                        last_error = Some(anyhow!(
                            "MD5 hash does not match. Expected: '{}'; Found: '{}'",
                            md5,
                            computed_hash
                        ));
                    }
                } else {
                    return Ok(data.to_vec()); // If no expected MD5 is provided, just return the data
                }
            }
            Ok(resp) => {
                last_error = Some(anyhow!(
                    "Server error status code {}: {}. Retrying...",
                    resp.status(),
                    url
                ));
            }
            Err(e) => {
                last_error = Some(anyhow!("Failed to download file: {}. Error: {}.", url, e));
            }
        }

        attempts -= 1;
        if attempts == 0 {
            break;
        }
    }
    Err(last_error.unwrap_or_else(|| {
        anyhow!(
            "Failed to download file after {} retries: {}",
            url,
            retry_count
        )
    }))
}

pub struct FailedDownload {
    accession: String,
    name: String,
    moltype: String,
    md5sum: Option<String>,
    download_filename: Option<String>,
    url: Option<Url>,
}

pub struct FailedChecksum {
    accession: String,
    name: String,
    moltype: String,
    md5sum_url: Option<Url>,
    download_filename: Option<String>,
    url: Option<Url>,
    expected_md5sum: Option<String>,
    reason: String,
}

#[allow(clippy::too_many_arguments)]
async fn dl_sketch_assembly_accession(
    client: &Client,
    accinfo: GBAssemblyData,
    location: &PathBuf,
    retry: Option<u32>,
    keep_fastas: bool,
    mut sigs: BuildCollection,
    genomes_only: bool,
    proteomes_only: bool,
    download_only: bool,
) -> Result<(BuildCollection, Vec<FailedDownload>, Vec<FailedChecksum>)> {
    // todo -- move default retry to main function
    let retry_count = retry.unwrap_or(3); // Default retry count
    let empty_coll = BuildCollection::new();
    let mut download_failures = Vec::<FailedDownload>::new();
    let mut checksum_failures = Vec::<FailedChecksum>::new();

    let name = accinfo.name;
    let accession = accinfo.accession;

    // keep track of any accessions for which we fail to find URLs
    let (base_url, full_name) =
        match fetch_genbank_filename(client, accession.as_str(), accinfo.url).await {
            Ok(result) => result,
            Err(_err) => {
                // Add accession to failed downloads with each moltype
                if !proteomes_only {
                    let failed_download_dna = FailedDownload {
                        accession: accession.clone(),
                        name: name.clone(),
                        moltype: "dna".to_string(),
                        md5sum: None,
                        download_filename: None,
                        url: None,
                    };
                    download_failures.push(failed_download_dna);
                }
                if !genomes_only {
                    let failed_download_protein = FailedDownload {
                        accession: accession.clone(),
                        name: name.clone(),
                        moltype: "protein".to_string(),
                        md5sum: None,
                        download_filename: None,
                        url: None,
                    };
                    download_failures.push(failed_download_protein);
                }

                return Ok((empty_coll, download_failures, checksum_failures));
            }
        };
    let md5sum_url = GenBankFileType::Checksum.url(&base_url, &full_name);

    let mut file_types = vec![
        GenBankFileType::Genomic,
        GenBankFileType::Protein,
        // GenBankFileType::AssemblyReport,
    ];
    if genomes_only {
        file_types = vec![GenBankFileType::Genomic];
    } else if proteomes_only {
        file_types = vec![GenBankFileType::Protein];
    }

    let checksums = match download_and_parse_md5(client, &md5sum_url).await {
        Ok(cs) => cs,
        Err(err) => {
            // capture the error message as a string
            let error_message = err.to_string();
            // if we can't download/parse the md5sum file, write to checksum failures file to allow manual troubleshooting
            for file_type in &file_types {
                // get filename, filetype info to facilitate downstream
                let url = file_type.url(&base_url, &full_name);
                let file_name = file_type.filename_to_write(&accession);
                let failed_checksum_download: FailedChecksum = FailedChecksum {
                    accession: accession.clone(),
                    name: name.clone(),
                    moltype: file_type.moltype(),
                    md5sum_url: Some(md5sum_url.clone()),
                    download_filename: Some(file_name),
                    url: Some(url),
                    expected_md5sum: None,
                    reason: error_message.clone(), // write full error message
                };
                checksum_failures.push(failed_checksum_download);
            }
            // return early from function b/c we can't check any checksums
            return Ok((empty_coll, download_failures, checksum_failures));
        }
    };

    for file_type in &file_types {
        let url = file_type.url(&base_url, &full_name);
        let expected_md5 = checksums.get(&file_type.server_filename(&full_name));
        let file_name = file_type.filename_to_write(&accession);
        let data =
            match download_with_retry(client, &url, expected_md5.map(|x| x.as_str()), retry_count)
                .await
            {
                Ok(data) => data,
                Err(e) => {
                    let error_message = e.to_string();
                    // did we have a checksum error or a download error?
                    // here --> keep track of accession errors + filetype
                    if error_message.contains("MD5 hash does not match") {
                        let checksum_mismatch: FailedChecksum = FailedChecksum {
                            accession: accession.clone(),
                            name: name.clone(),
                            moltype: file_type.moltype(),
                            md5sum_url: Some(md5sum_url.clone()),
                            download_filename: Some(file_name.clone()),
                            url: Some(url.clone()),
                            expected_md5sum: expected_md5.cloned(),
                            reason: error_message.clone(),
                        };
                        checksum_failures.push(checksum_mismatch);
                    } else {
                        let failed_download = FailedDownload {
                            accession: accession.clone(),
                            name: name.clone(),
                            moltype: file_type.moltype(),
                            md5sum: expected_md5.map(|x| x.to_string()),
                            download_filename: Some(file_name),
                            url: Some(url),
                        };
                        download_failures.push(failed_download);
                    }
                    continue;
                }
            };

        if keep_fastas {
            let path = location.join(&file_name);
            fs::write(&path, &data).context("Failed to write data to file")?;
        }
        if !download_only {
            // sketch data
            match file_type {
                GenBankFileType::Genomic => {
                    sigs.build_sigs_from_data(data, "DNA", name.clone(), file_name.clone(), None)?;
                }
                GenBankFileType::Protein => {
                    sigs.build_sigs_from_data(
                        data,
                        "protein",
                        name.clone(),
                        file_name.clone(),
                        None,
                    )?;
                }
                _ => {} // Do nothing for other file types
            };
        }
    }

    Ok((sigs, download_failures, checksum_failures))
}

/// Extracts the specified range from sequences in data and writes to the file in FASTA format.
async fn process_and_write_range(
    data: &[u8],
    file: &mut File,
    range: Option<(usize, usize)>,
) -> Result<()> {
    let cursor = std::io::Cursor::new(data);
    let mut fastx_reader =
        needletail::parse_fastx_reader(cursor).context("Failed to parse FASTA/FASTQ data")?;

    while let Some(record) = fastx_reader.next() {
        let record = record.context("Failed to read record")?;
        let sequence_to_write = extract_range_from_record(&record, range)
            .context("Failed to extract range from record")?;

        // Use the `id` and `seq` fields directly to construct the FASTA entry
        let fasta_entry = format!(
            ">{}\n{}\n",
            String::from_utf8_lossy(record.id()),
            String::from_utf8_lossy(&sequence_to_write)
        );

        // Write the FASTA entry to the file
        file.write_all(fasta_entry.as_bytes())
            .await
            .context("Failed to write FASTA entry to file")?;
    }

    Ok(())
}

/// Extracts a range from a `SequenceRecord`. Returns the specified sequence slice as a `Vec<u8>`.
fn extract_range_from_record(
    record: &SequenceRecord,
    range: Option<(usize, usize)>,
) -> Result<Vec<u8>> {
    let full_sequence = record.seq();
    if let Some((start, end)) = range {
        let adjusted_start = start.saturating_sub(1); // Adjust for 1-based indexing
        if adjusted_start >= end || end > full_sequence.len() {
            return Err(anyhow::anyhow!(
                "Invalid range: start={}, end={}, sequence length={}",
                start,
                end,
                full_sequence.len()
            ));
        }
        Ok(full_sequence[adjusted_start..end].to_vec())
    } else {
        Ok(full_sequence.to_vec())
    }
}

#[allow(clippy::too_many_arguments)]
async fn dl_sketch_url(
    client: &Client,
    accinfo: AccessionData,
    location: &PathBuf,
    retry: Option<u32>,
    keep_fastas: bool,
    mut sigs: BuildCollection,
    _genomes_only: bool,
    _proteomes_only: bool,
    download_only: bool,
) -> Result<(BuildCollection, Vec<FailedDownload>, Vec<FailedChecksum>)> {
    let retry_count = retry.unwrap_or(3); // Default retry count
    let empty_coll = BuildCollection::new();
    let mut download_failures = Vec::<FailedDownload>::new();
    let mut checksum_failures = Vec::<FailedChecksum>::new();

    let name = accinfo.name;
    let accession = accinfo.accession;
    let download_filename = accinfo.download_filename;
    let filename = download_filename.clone().unwrap_or("".to_string());
    let moltype = accinfo.moltype;

    for uinfo in accinfo.url_info {
        let url = uinfo.url;
        let expected_md5 = uinfo.md5sum;
        let range = uinfo.range;
        match download_with_retry(client, &url, expected_md5.as_deref(), retry_count).await {
            Ok(data) => {
                // if keep_fastas, write file to disk
                if keep_fastas {
                    // note, if multiple urls are provided, this will append to the same file
                    if let Some(ref download_filename) = download_filename {
                        let path = location.join(download_filename);
                        // create subdirectories if needed
                        if let Some(parent) = path.parent() {
                            create_dir_all(parent).with_context(|| {
                                format!(
                                    "Failed to create directories for download filename path {}",
                                    &path
                                )
                            })?;
                        }
                        // Open the file in append mode (or create it if it doesn't exist)
                        let mut file = tokio::fs::OpenOptions::new()
                            .create(true) // Create the file if it doesn't exist
                            .append(true) // Append to the file
                            .open(&path)
                            .await
                            .context("Failed to open file in append mode")?;
                        if range.is_some() {
                            process_and_write_range(&data, &mut file, range)
                                .await
                                .context("Failed to process and write range to file")?;
                        } else {
                            // Write the entire data if no range is provided
                            file.write_all(&data)
                                .await
                                .context("Failed to write data to file")?;
                        }
                    }
                }
                if !download_only {
                    // sketch data

                    match moltype {
                        InputMolType::Dna => {
                            sigs.build_sigs_from_data(
                                data,
                                "DNA",
                                name.clone(),
                                filename.clone(),
                                range,
                            )?;
                        }
                        InputMolType::Protein => {
                            sigs.build_sigs_from_data(
                                data,
                                "protein",
                                name.clone(),
                                filename.clone(),
                                range,
                            )?;
                        }
                    };
                }
            }
            Err(err) => {
                let error_message = err.to_string();
                // did we have a checksum error or a download error?
                // here --> keep track of accession errors + filetype
                if error_message.contains("MD5 hash does not match") {
                    let checksum_mismatch: FailedChecksum = FailedChecksum {
                        accession: accession.clone(),
                        name: name.clone(),
                        moltype: moltype.to_string(),
                        md5sum_url: None,
                        download_filename: download_filename.clone(),
                        url: Some(url.clone()),
                        expected_md5sum: expected_md5.clone(),
                        reason: error_message.clone(),
                    };
                    checksum_failures.push(checksum_mismatch);
                } else {
                    let failed_download = FailedDownload {
                        accession: accession.clone(),
                        name: name.clone(),
                        moltype: moltype.to_string(),
                        md5sum: expected_md5.map(|x| x.to_string()),
                        download_filename,
                        url: Some(url),
                    };
                    download_failures.push(failed_download);
                }
                // Clear signatures and return immediately on failure
                return Ok((empty_coll, download_failures, checksum_failures));
            }
        }
    }

    // Update signature info
    sigs.update_info(name, filename);

    Ok((sigs, download_failures, checksum_failures))
}

fn get_current_directory() -> Result<PathBuf> {
    let current_dir =
        std::env::current_dir().context("Failed to retrieve the current working directory")?;
    PathBuf::try_from(current_dir)
        .map_err(|_| anyhow::anyhow!("Current directory is not valid UTF-8"))
}

// Load existing batch files into MultiCollection, skipping corrupt files
async fn load_existing_zip_batches(outpath: &PathBuf) -> Result<(MultiCollection, usize)> {
    // Remove the .zip extension to get the base name
    let outpath_base = outpath.with_extension("");

    // Regex to match the exact zip filename and its batches (e.g., "outpath.zip", "outpath.1.zip", "outpath.2.zip", etc.)
    let zip_file_pattern = Regex::new(&format!(
        r"^{}(?:\.(\d+))?\.zip$",
        regex::escape(outpath_base.file_name().unwrap())
    ))
    .unwrap();

    // Initialize a vector to store valid collections
    let mut collections = Vec::new();
    let mut highest_batch = 0; // Track the highest batch number

    // find parent dir (or use current dir)
    let dir = outpath_base
        .parent()
        .filter(|p| !p.as_os_str().is_empty()) // Ensure the parent is not empty
        .map(|p| p.to_path_buf()) // Use the parent if it's valid
        .or_else(|| get_current_directory().ok()) // Fallback to current directory if no valid parent
        .ok_or_else(|| anyhow::anyhow!("Failed to determine a valid directory"))?;

    if !dir.exists() {
        return Err(anyhow::anyhow!(
            "Directory for output zipfile does not exist: {}",
            dir
        ));
    }

    let mut dir_entries = tokio::fs::read_dir(dir).await?;

    // get absolute path for outpath
    let current_dir = std::env::current_dir().context("Failed to retrieve current directory")?;
    let outpath_absolute = outpath
        .parent()
        .filter(|parent| parent.as_std_path().exists())
        .map(|_| outpath.clone())
        .unwrap_or_else(|| {
            PathBuf::from_path_buf(current_dir.join(outpath.as_std_path()))
                .expect("Failed to convert to Utf8PathBuf")
        });

    // Scan through all files in the directory
    while let Some(entry) = dir_entries.next_entry().await? {
        let entry_path: PathBuf = entry.path().try_into()?;
        // Skip the `outpath` itself to loading, as we just overwrite this file for now (not append)
        // TO DO: if we can append to the original output file, we can include this and then just add new signatures

        // get absolute path of entry for comparison with outpath_absolute
        let current_dir =
            std::env::current_dir().context("Failed to retrieve current directory")?;
        let entry_absolute = entry_path
            .parent()
            .filter(|parent| parent.as_std_path().exists())
            .map(|_| entry_path.clone())
            .unwrap_or_else(|| {
                PathBuf::from_path_buf(current_dir.join(entry_path.as_std_path()))
                    .expect("Failed to convert to Utf8PathBuf")
            });

        // For now, skip the `outpath` itself to avoid loading, since we will just overwrite it anyway.
        if entry_absolute == outpath_absolute {
            eprintln!("Skipping the original output file: {}", entry_absolute);
            continue;
        }

        if let Some(file_name) = entry_path.file_name() {
            // Check if the file matches the base zip file or any batched zip file (outpath.zip, outpath.1.zip, etc.)
            if let Some(captures) = zip_file_pattern.captures(file_name) {
                Collection::from_zipfile(&entry_path)
                    .map(|collection| {
                        collections.push(collection);
                        eprintln!("loaded existing collection from {}", &entry_path);

                        // Extract batch number if it exists
                        if let Some(batch_str) = captures.get(1) {
                            if let Ok(batch_num) = batch_str.as_str().parse::<usize>() {
                                highest_batch = max(highest_batch, batch_num);
                            }
                        }
                    })
                    .unwrap_or_else(|e| {
                        eprintln!(
                            "Warning: Failed to load zip file '{}'; skipping. Zipfile Error: {:?}",
                            entry_path, e
                        );
                    });
            }
        }
    }
    // Return the loaded MultiCollection and the max batch index, even if no collections were found
    Ok((MultiCollection::new(collections), highest_batch))
}

/// create zip file depending on batch size and index.
async fn create_or_get_zip_file(
    outpath: &PathBuf,
    batch_size: usize,
    batch_index: usize,
) -> Result<ZipFileWriter<Compat<File>>, anyhow::Error> {
    let batch_outpath = if batch_size == 0 {
        // If batch size is zero, use provided outpath (contains .zip extension)
        outpath.clone()
    } else {
        // Otherwise, modify outpath to include the batch index
        let outpath_base = outpath.with_extension(""); // remove .zip extension
        outpath_base.with_file_name(format!(
            "{}.{}.zip",
            outpath_base.file_stem().unwrap(),
            batch_index
        ))
    };
    let file = File::create(&batch_outpath)
        .await
        .with_context(|| format!("Failed to create file: {:?}", batch_outpath))?;

    Ok(ZipFileWriter::with_tokio(file))
}

pub fn zipwriter_handle(
    mut recv_sigs: tokio::sync::mpsc::Receiver<BuildCollection>,
    output_sigs: Option<String>,
    batch_size: usize,      // Tunable batch size
    mut batch_index: usize, // starting batch index
    error_sender: tokio::sync::mpsc::Sender<anyhow::Error>,
) -> tokio::task::JoinHandle<()> {
    tokio::spawn(async move {
        let mut md5sum_occurrences = HashMap::new();
        let mut zip_manifest = BuildManifest::new();
        let mut wrote_sigs = false;
        let mut acc_count = 0; // count the number of accessions (or urls, in urlsketch)
        let mut zip_writer = None;

        if let Some(outpath) = output_sigs {
            let outpath: PathBuf = outpath.into();

            while let Some(mut buildcoll) = recv_sigs.recv().await {
                if zip_writer.is_none() {
                    // create zip file if needed
                    zip_writer =
                        match create_or_get_zip_file(&outpath, batch_size, batch_index).await {
                            Ok(writer) => Some(writer),
                            Err(e) => {
                                let _ = error_sender.send(e).await;
                                return;
                            }
                        };
                }

                if let Some(zip_writer) = zip_writer.as_mut() {
                    // write all sigs from sigcoll. Note that this method updates each record's internal location
                    match buildcoll
                        .async_write_sigs_to_zip(zip_writer, &mut md5sum_occurrences)
                        .await
                    {
                        Ok(_) => {
                            wrote_sigs = true;
                        }
                        Err(e) => {
                            let error = e.context("Error processing signature");
                            if error_sender.send(error).await.is_err() {
                                return;
                            }
                        }
                    }
                    // Add all records from buildcoll manifest
                    zip_manifest.extend_from_manifest(&buildcoll.manifest);
                    // each buildcoll has accession
                    acc_count += 1;
                }

                // if batch size is non-zero and is reached, close the current zip
                if batch_size > 0 && acc_count >= batch_size {
                    eprintln!("writing batch {}", batch_index);
                    if let Some(mut zip_writer) = zip_writer.take() {
                        if let Err(e) = zip_manifest
                            .async_write_manifest_to_zip(&mut zip_writer)
                            .await
                        {
                            let _ = error_sender.send(e).await;
                        }
                        if let Err(e) = zip_writer.close().await {
                            let error = anyhow::Error::new(e).context("Failed to close ZIP file");
                            let _ = error_sender.send(error).await;
                            return;
                        }
                    }
                    // Start a new batch
                    batch_index += 1;
                    acc_count = 0;
                    zip_manifest.clear();
                    zip_writer = None; // reset zip_writer so a new zip will be created when needed
                }
            }

            if acc_count > 0 {
                // write the final manifest
                if let Some(mut zip_writer) = zip_writer.take() {
                    if let Err(e) = zip_manifest
                        .async_write_manifest_to_zip(&mut zip_writer)
                        .await
                    {
                        let _ = error_sender.send(e).await;
                    }

                    // close final zip file
                    if let Err(e) = zip_writer.close().await {
                        let error = anyhow::Error::new(e).context("Failed to close ZIP file");
                        let _ = error_sender.send(error).await;
                        return;
                    }
                }
            }
            if !wrote_sigs {
                // If no signatures were written at all
                let error = anyhow::Error::new(std::io::Error::new(
                    std::io::ErrorKind::Other,
                    "No signatures written",
                ));
                let _ = error_sender.send(error).await;
            }
        }
    })
}

pub fn failures_handle(
    failed_csv: String,
    mut recv_failed: tokio::sync::mpsc::Receiver<FailedDownload>,
    error_sender: tokio::sync::mpsc::Sender<Error>,
) -> tokio::task::JoinHandle<()> {
    tokio::spawn(async move {
        match File::create(&failed_csv).await {
            Ok(file) => {
                let mut writer = BufWriter::new(file);

                // Attempt to write CSV headers
                if let Err(e) = writer
                    .write_all(b"accession,name,moltype,md5sum,download_filename,url,range\n")
                    .await
                {
                    let error = Error::new(e).context("Failed to write headers");
                    let _ = error_sender.send(error).await;
                    return; // Exit the task early after reporting the error
                }

                while let Some(FailedDownload {
                    accession,
                    name,
                    md5sum,
                    download_filename,
                    url,
                    moltype,
                }) = recv_failed.recv().await
                {
                    let record = format!(
                        "{},{},{},{},{},{},{}\n",
                        accession,
                        name,
                        moltype,
                        md5sum.unwrap_or("".to_string()),
                        download_filename.unwrap_or("".to_string()),
                        url.map(|u| u.to_string()).unwrap_or("".to_string()),
                        "",
                    );
                    // Attempt to write each record
                    if let Err(e) = writer.write_all(record.as_bytes()).await {
                        let error = Error::new(e).context("Failed to write record");
                        let _ = error_sender.send(error).await;
                        continue; // Optionally continue to try to write next records
                    }
                }

                // Attempt to flush the writer
                if let Err(e) = writer.flush().await {
                    let error = Error::new(e).context("Failed to flush writer");
                    let _ = error_sender.send(error).await;
                }
            }
            Err(e) => {
                let error = Error::new(e).context("Failed to create file");
                let _ = error_sender.send(error).await;
            }
        }
        drop(error_sender);
    })
}

pub fn checksum_failures_handle(
    checksum_failed_csv: String,
    mut recv_failed: tokio::sync::mpsc::Receiver<FailedChecksum>,
    error_sender: tokio::sync::mpsc::Sender<Error>, // Additional parameter for error channel
) -> tokio::task::JoinHandle<()> {
    tokio::spawn(async move {
        match File::create(&checksum_failed_csv).await {
            Ok(file) => {
                let mut writer = BufWriter::new(file);

                // Attempt to write CSV headers
                if let Err(e) = writer
                    .write_all(b"accession,name,moltype,md5sum_url,download_filename,url,expected_md5sum,reason\n")
                    .await
                {
                    let error = Error::new(e).context("Failed to write headers");
                    let _ = error_sender.send(error).await;
                    return; // Exit the task early after reporting the error
                }

                while let Some(FailedChecksum {
                    accession,
                    name,
                    moltype,
                    md5sum_url,
                    download_filename,
                    url,
                    expected_md5sum,
                    reason,
                }) = recv_failed.recv().await
                {
                    let record = format!(
                        "{},{},{},{},{},{},{},{}\n",
                        accession,
                        name,
                        moltype,
                        md5sum_url.map(|u| u.to_string()).unwrap_or("".to_string()),
                        download_filename.unwrap_or("".to_string()),
                        url.map(|u| u.to_string()).unwrap_or("".to_string()),
                        expected_md5sum.unwrap_or("".to_string()),
                        reason,
                    );
                    // Attempt to write each record
                    if let Err(e) = writer.write_all(record.as_bytes()).await {
                        let error = Error::new(e).context("Failed to write failed checksum record");
                        let _ = error_sender.send(error).await;
                        continue; // continue to try to write next records
                    }
                }

                // Attempt to flush the writer
                if let Err(e) = writer.flush().await {
                    let error = Error::new(e).context("Failed to flush failed checksum writer");
                    let _ = error_sender.send(error).await;
                }
            }
            Err(e) => {
                let error = Error::new(e).context("Failed to create failed checksum file");
                let _ = error_sender.send(error).await;
            }
        }
        drop(error_sender);
    })
}

pub fn error_handler(
    mut recv_errors: tokio::sync::mpsc::Receiver<anyhow::Error>,
    error_flag: Arc<AtomicBool>,
) -> tokio::task::JoinHandle<()> {
    tokio::spawn(async move {
        while let Some(error) = recv_errors.recv().await {
            eprintln!("Error: {}", error);
            if error.to_string().contains("No signatures written") {
                error_flag.store(true, Ordering::SeqCst);
                break;
            }
        }
    })
}

#[tokio::main]
#[allow(clippy::too_many_arguments)]
pub async fn gbsketch(
    py: Python,
    input_csv: String,
    param_str: String,
    failed_csv: String,
    failed_checksums_csv: String,
    retry_times: u32,
    fasta_location: String,
    keep_fastas: bool,
    genomes_only: bool,
    proteomes_only: bool,
    download_only: bool,
    batch_size: u32,
    n_permits: usize,
    output_sigs: Option<String>,
) -> Result<(), anyhow::Error> {
    let batch_size = batch_size as usize;
    let mut batch_index = 1;
    let mut existing_records_map: HashMap<String, BuildManifest> = HashMap::new();
    let mut filter = false;
    // if writing sigs, prepare output and look for existing sig batches
    if let Some(ref output_sigs) = output_sigs {
        // Create outpath from output_sigs
        let outpath = PathBuf::from(output_sigs);

        // Check if the extension is "zip"
        if outpath.extension().map_or(true, |ext| ext != "zip") {
            bail!("Output must be a zip file.");
        }
        // find and read any existing sigs
        let (existing_sigs, max_existing_batch_index) = load_existing_zip_batches(&outpath).await?;
        // Check if there are any existing batches to process
        if !existing_sigs.is_empty() {
            existing_records_map = existing_sigs.build_recordsmap();

            batch_index = max_existing_batch_index + 1;
            eprintln!(
                "Found {} existing valid zip batch(es). Starting new sig writing at batch {}",
                max_existing_batch_index, batch_index
            );
            filter = true;
        } else {
            // No existing batches, skipping signature filtering
            eprintln!("No valid existing signature batches found; building all signatures.");
        }
    }

    // set up fasta download path
    let download_path = PathBuf::from(fasta_location);
    if !download_path.exists() {
        create_dir_all(&download_path)?;
    }
    // create channels. buffer size here is 4 b/c we can do 3 downloads simultaneously
    let (send_sigs, recv_sigs) = tokio::sync::mpsc::channel::<BuildCollection>(4);
    let (send_failed, recv_failed) = tokio::sync::mpsc::channel::<FailedDownload>(4);
    let (send_failed_checksums, recv_failed_checksum) =
        tokio::sync::mpsc::channel::<FailedChecksum>(4);
    // Error channel for handling task errors
    let (error_sender, error_receiver) = tokio::sync::mpsc::channel::<anyhow::Error>(1);

    // Set up collector/writing tasks
    let mut handles = Vec::new();

    let sig_handle = zipwriter_handle(
        recv_sigs,
        output_sigs,
        batch_size,
        batch_index,
        error_sender.clone(),
    );

    let failures_handle = failures_handle(failed_csv, recv_failed, error_sender.clone());
    let checksum_failures_handle = checksum_failures_handle(
        failed_checksums_csv,
        recv_failed_checksum,
        error_sender.clone(),
    );
    let critical_error_flag = Arc::new(AtomicBool::new(false));
    let error_handle = error_handler(error_receiver, critical_error_flag.clone());
    handles.push(sig_handle);
    handles.push(failures_handle);
    handles.push(error_handle);
    handles.push(checksum_failures_handle);

    // Worker tasks
    let semaphore = Arc::new(Semaphore::new(n_permits)); // Limiting concurrent downloads
    let client = Arc::new(Client::new());

    // Open the file containing the accessions synchronously
    let (accession_info, n_accs) = load_gbassembly_info(input_csv)?;
    if n_accs == 0 {
        bail!("No accessions to download and sketch.")
    }

    let mut sig_templates = BuildCollection::new();
    let mut genomes_only = genomes_only;
    let mut proteomes_only = proteomes_only;

    if download_only {
        if genomes_only {
            eprintln!("Downloading genomes only.");
        } else if proteomes_only {
            eprintln!("Downloading proteomes only.");
        }
    } else {
        let sig_template_result = BuildCollection::from_param_str(param_str.as_str());
        sig_templates = match sig_template_result {
            Ok(sig_templates) => sig_templates,
            Err(e) => {
                bail!("Failed to parse params string: {}", e);
            }
        };
        // Check if we have dna signature templates and not keep_fastas
        if sig_templates.anydna_size()? == 0 && !keep_fastas {
            eprintln!("No DNA signature templates provided, and --keep-fasta is not set.");
            proteomes_only = true;
        }
        // Check if we have protein signature templates not keep_fastas
        if sig_templates.anyprotein_size()? == 0 && !keep_fastas {
            eprintln!("No protein signature templates provided, and --keep-fasta is not set.");
            genomes_only = true;
        }
        if genomes_only {
            // select only templates built from DNA input
            let multiselection = MultiSelection::from_input_moltype("DNA")?;
            sig_templates.select(&multiselection)?;
            eprintln!("Downloading and sketching genomes only.");
        } else if proteomes_only {
            // select only templates built from protein input
            let multiselection = MultiSelection::from_input_moltype("protein")?;
            sig_templates.select(&multiselection)?;
            eprintln!("Downloading and sketching proteomes only.");
        }
        if sig_templates.is_empty() && !download_only {
            bail!("No signatures to build.")
        }
    }
    // report every 1 percent (or every 1, whichever is larger)
    let reporting_threshold = std::cmp::max(n_accs / 100, 1);

    for (i, accinfo) in accession_info.into_iter().enumerate() {
        py.check_signals()?; // If interrupted, return an Err automatically

        let mut sigs = sig_templates.clone();

        // filter template sigs based on existing sigs
        if filter {
            if let Some(existing_manifest) = existing_records_map.get(&accinfo.name) {
                // If the key exists, filter template sigs
                sigs.filter_by_manifest(existing_manifest);
            }
        }

        // clone remaining utilities
        let semaphore_clone = Arc::clone(&semaphore);
        let client_clone = Arc::clone(&client);
        let send_sigs = send_sigs.clone();
        let send_failed = send_failed.clone();
        let checksum_send_failed = send_failed_checksums.clone();
        let download_path_clone = download_path.clone(); // Clone the path for each task
        let send_errors = error_sender.clone();

        tokio::spawn(async move {
            let _permit = semaphore_clone.acquire().await;
            // progress report when the permit is available and processing begins
            if (i + 1) % reporting_threshold == 0 {
                let percent_processed = (((i + 1) as f64 / n_accs as f64) * 100.0).round();
                println!(
                    "Starting accession {}/{} ({}%)",
                    (i + 1),
                    n_accs,
                    percent_processed
                );
            }
            // Perform download and sketch
            let result = dl_sketch_assembly_accession(
                &client_clone,
                accinfo.clone(),
                &download_path_clone,
                Some(retry_times),
                keep_fastas,
                sigs,
                genomes_only,
                proteomes_only,
                download_only,
            )
            .await;
            match result {
                Ok((coll, failed_downloads, failed_checksums)) => {
                    if !coll.is_empty() {
                        if let Err(e) = send_sigs.send(coll).await {
                            eprintln!("Failed to send signatures: {}", e);
                            let _ = send_errors.send(e.into()).await; // Send the error through the channel
                        }
                    }
                    for fail in failed_downloads {
                        if let Err(e) = send_failed.send(fail).await {
                            eprintln!("Failed to send failed download info: {}", e);
                            let _ = send_errors.send(e.into()).await; // Send the error through the channel
                        }
                    }
                    for fail in failed_checksums {
                        if let Err(e) = checksum_send_failed.send(fail).await {
                            eprintln!("Failed to send failed checksum info: {}", e);
                            let _ = send_errors.send(e.into()).await; // Send the error through the channel
                        }
                    }
                }
                Err(e) => {
                    let _ = send_errors.send(e).await;
                }
            }
            drop(send_errors);
        });
    }
    // drop senders as we're done sending data
    drop(send_sigs);
    drop(send_failed);
    drop(send_failed_checksums);
    drop(error_sender);
    // Wait for all tasks to complete
    for handle in handles {
        if let Err(e) = handle.await {
            eprintln!("Handle join error: {}.", e);
        }
    }
    // since the only critical error is not having written any sigs
    // check this here at end. Bail if we wrote expected sigs but wrote none.
    if critical_error_flag.load(Ordering::SeqCst) & !download_only {
        bail!("No signatures written, exiting.");
    }

    Ok(())
}

#[tokio::main]
#[allow(clippy::too_many_arguments)]
pub async fn urlsketch(
    py: Python,
    input_csv: String,
    param_str: String,
    failed_csv: String,
    retry_times: u32,
    fasta_location: String,
    keep_fastas: bool,
    genomes_only: bool,
    proteomes_only: bool,
    download_only: bool,
    batch_size: u32,
    n_permits: usize,
    output_sigs: Option<String>,
    failed_checksums_csv: Option<String>,
) -> Result<(), anyhow::Error> {
    let batch_size = batch_size as usize;
    let mut batch_index = 1;
    let mut existing_recordsmap: HashMap<String, BuildManifest> = HashMap::new();
    let mut filter = false;
    if let Some(ref output_sigs) = output_sigs {
        // Create outpath from output_sigs
        let outpath = PathBuf::from(output_sigs);

        // Check if the extension is "zip"
        if outpath.extension().map_or(true, |ext| ext != "zip") {
            bail!("Output must be a zip file.");
        }
        // find and read any existing sigs
        let (existing_sigs, max_existing_batch_index) = load_existing_zip_batches(&outpath).await?;
        // Check if there are any existing batches to process
        if !existing_sigs.is_empty() {
            existing_recordsmap = existing_sigs.build_recordsmap();

            batch_index = max_existing_batch_index + 1;
            eprintln!(
                "Found {} existing zip batches. Starting new sig writing at batch {}",
                max_existing_batch_index, batch_index
            );
            filter = true;
        } else {
            // No existing batches, skipping signature filtering
            eprintln!("No existing signature batches found; building all signatures.");
        }
    }

    // set up fasta download path
    let download_path = PathBuf::from(fasta_location);
    if !download_path.exists() {
        create_dir_all(&download_path)?;
    }

    // create channels. buffer size here is 4 b/c we can do 3 downloads simultaneously
    let (send_sigs, recv_sigs) = tokio::sync::mpsc::channel::<BuildCollection>(4);
    let (send_failed, recv_failed) = tokio::sync::mpsc::channel::<FailedDownload>(4);
    let (send_failed_checksums, recv_failed_checksum) =
        tokio::sync::mpsc::channel::<FailedChecksum>(4);
    // Error channel for handling task errors
    let (error_sender, error_receiver) = tokio::sync::mpsc::channel::<anyhow::Error>(1);

    // Set up collector/writing tasks
    let mut handles = Vec::new();

    let sig_handle = zipwriter_handle(
        recv_sigs,
        output_sigs,
        batch_size,
        batch_index,
        error_sender.clone(),
    );

    let failures_handle = failures_handle(failed_csv, recv_failed, error_sender.clone());

    let mut write_failed_checksums = false;
    if let Some(ref failed_checksums) = failed_checksums_csv {
        let checksum_failures_handle = checksum_failures_handle(
            failed_checksums.clone(),
            recv_failed_checksum,
            error_sender.clone(),
        );
        write_failed_checksums = true;
        handles.push(checksum_failures_handle);
    }

    let critical_error_flag = Arc::new(AtomicBool::new(false));
    let error_handle = error_handler(error_receiver, critical_error_flag.clone());
    handles.push(sig_handle);
    handles.push(failures_handle);
    handles.push(error_handle);

    // Worker tasks
    let semaphore = Arc::new(Semaphore::new(n_permits)); // Limiting concurrent downloads
    let client = Arc::new(Client::new());

    // Open the file containing the accessions synchronously
    let (accession_info, n_accs) = load_accession_info(input_csv, keep_fastas)?;
    if n_accs == 0 {
        bail!("No accessions to download and sketch.")
    }

    let mut sig_templates = BuildCollection::new();
    let mut genomes_only = genomes_only;
    let mut proteomes_only = proteomes_only;
<<<<<<< HEAD
    let dna_multiselection = MultiSelection::from_input_moltype("DNA")?;
=======
    let dna_multiselection = MultiSelection::from_input_moltype("dna")?;
>>>>>>> bdb73196
    let protein_multiselection = MultiSelection::from_input_moltype("protein")?;

    if download_only {
        if genomes_only {
            eprintln!("Downloading genomes only.");
        } else if proteomes_only {
            eprintln!("Downloading proteomes only.");
        }
    } else {
        let sig_template_result = BuildCollection::from_param_str(param_str.as_str());
        sig_templates = match sig_template_result {
            Ok(sig_templates) => sig_templates,
            Err(e) => {
                bail!("Failed to parse params string: {}", e);
            }
        };
        // Check if we have dna signature templates and not keep_fastas
        if sig_templates.anydna_size()? == 0 && !keep_fastas {
            eprintln!("No DNA signature templates provided, and --keep-fasta is not set.");
            proteomes_only = true;
        }
        // Check if we have protein signature templates not keep_fastas
        if sig_templates.anyprotein_size()? == 0 && !keep_fastas {
            eprintln!("No protein signature templates provided, and --keep-fasta is not set.");
            genomes_only = true;
        }
        if genomes_only {
            // select only DNA templates
            sig_templates.select(&dna_multiselection)?;
            eprintln!("Downloading and sketching genomes only.");
        } else if proteomes_only {
            // select only protein templates
            sig_templates.select(&protein_multiselection)?;
            eprintln!("Downloading and sketching proteomes only.");
        }
        if sig_templates.is_empty() && !download_only {
            bail!("No signatures to build.")
        }
    }

    // report every 1 percent (or every 1, whichever is larger)
    let reporting_threshold = std::cmp::max(n_accs / 100, 1);

    for (i, accinfo) in accession_info.into_iter().enumerate() {
        py.check_signals()?; // If interrupted, return an Err automatically
        let mut sigs = sig_templates.clone();

        // filter template sigs based on existing sigs
        if filter {
            if let Some(existing_manifest) = existing_recordsmap.get(&accinfo.name) {
                // If the key exists, filter template sigs
                sigs.filter_by_manifest(existing_manifest);
            }
        }
        // eliminate sigs that won't be added to based on moltype
        // this assumes no translation --> modify as needed if adding that.
        if accinfo.moltype == InputMolType::Dna {
            sigs.select(&dna_multiselection)?;
        } else {
            sigs.select(&protein_multiselection)?;
        }
        if sigs.is_empty() && !download_only {
            continue;
        }

        // eliminate sigs that won't be added to based on moltype
        // this assumes no translation --> modify as needed if adding that.
        if accinfo.moltype == InputMolType::Dna {
            sigs.select(&dna_multiselection)?;
        } else {
            sigs.select(&protein_multiselection)?;
        }
        if sigs.is_empty() && !download_only {
            continue;
        }

        let semaphore_clone = Arc::clone(&semaphore);
        let client_clone = Arc::clone(&client);
        let send_sigs = send_sigs.clone();
        let send_failed = send_failed.clone();
        let checksum_send_failed = send_failed_checksums.clone();
        let download_path_clone = download_path.clone(); // Clone the path for each task
        let send_errors = error_sender.clone();

        tokio::spawn(async move {
            let _permit = semaphore_clone.acquire().await;
            // progress report when the permit is available and processing begins
            if (i + 1) % reporting_threshold == 0 {
                let percent_processed = (((i + 1) as f64 / n_accs as f64) * 100.0).round();
                println!(
                    "Starting accession {}/{} ({}%)",
                    (i + 1),
                    n_accs,
                    percent_processed
                );
            }
            // Perform download and sketch
            let result = dl_sketch_url(
                &client_clone,
                accinfo.clone(),
                &download_path_clone,
                Some(retry_times),
                keep_fastas,
                sigs,
                genomes_only,
                proteomes_only,
                download_only,
            )
            .await;
            match result {
                Ok((sigs, failed_downloads, failed_checksums)) => {
                    if !sigs.is_empty() {
                        if let Err(e) = send_sigs.send(sigs).await {
                            eprintln!("Failed to send signatures: {}", e);
                            let _ = send_errors.send(e.into()).await; // Send the error through the channel
                        }
                    }
                    for fail in failed_downloads {
                        if let Err(e) = send_failed.send(fail).await {
                            eprintln!("Failed to send failed download info: {}", e);
                            let _ = send_errors.send(e.into()).await; // Send the error through the channel
                        }
                    }
                    if write_failed_checksums {
                        for fail in failed_checksums {
                            if let Err(e) = checksum_send_failed.send(fail).await {
                                eprintln!("Failed to send failed checksum info: {}", e);
                                let _ = send_errors.send(e.into()).await; // Send the error through the channel
                            }
                        }
                    } else {
                        // if we don't have a failed checksum file, convert to failed downloads + write there
                        for fail in failed_checksums {
                            let dl_fail: FailedDownload = FailedDownload {
                                accession: fail.accession,
                                name: fail.name,
                                moltype: fail.moltype,
                                md5sum: fail.expected_md5sum,
                                download_filename: fail.download_filename,
                                url: fail.url,
                            };
                            if let Err(e) = send_failed.send(dl_fail).await {
                                eprintln!("Failed to send failed download info: {}", e);
                                let _ = send_errors.send(e.into()).await; // Send the error through the channel
                            }
                        }
                    }
                }
                Err(e) => {
                    let _ = send_errors.send(e).await;
                }
            }
            drop(send_errors);
        });
    }
    // drop senders as we're done sending data
    drop(send_sigs);
    drop(send_failed);
    drop(error_sender);
    drop(send_failed_checksums);
    // Wait for all tasks to complete
    for handle in handles {
        if let Err(e) = handle.await {
            eprintln!("Handle join error: {}.", e);
        }
    }
    // since the only critical error is not having written any sigs
    // check this here at end. Bail if we wrote expected sigs but wrote none.
    if critical_error_flag.load(Ordering::SeqCst) & !download_only {
        bail!("No signatures written, exiting.");
    }

    Ok(())
}

#[cfg(test)]
mod tests {
    use super::*;
    use crate::utils::buildutils::BuildRecord;
    use camino::Utf8PathBuf;

    #[test]
    fn test_buildrecordsmap() {
        // read in zipfiles to build a MultiCollection
        let mut filename = Utf8PathBuf::from(env!("CARGO_MANIFEST_DIR"));
        filename.push("tests/test-data/GCA_000961135.2.sig.zip");
        let path = filename.clone();

        let mut collections = Vec::new();
        let coll: Collection = Collection::from_zipfile(&path).unwrap();
        collections.push(coll);
        let mc = MultiCollection::new(collections);

        // build expected buildmanifest
        let mut refbmf = BuildManifest::new();
        let mut rec1 = BuildRecord::default_dna();
        rec1.set_with_abundance(true);
        refbmf.add_record(rec1);

        //  Call build_recordsmap
        let name_params_map = mc.build_recordsmap();

        // Check that the recordsmap contains the correct names
        assert_eq!(
            name_params_map.len(),
            1,
            "There should be 1 unique names in the map"
        );

        for (name, buildmanifest) in name_params_map.iter() {
            eprintln!("Name: {}", name);
            assert_eq!(
                "GCA_000961135.2 Candidatus Aramenus sulfurataquae isolate AZ1-454",
                name
            );
            assert_eq!(buildmanifest.size(), 2); // should be two records
                                                 // check that we can filter out a record (k=31, abund)
            let filtered = buildmanifest.filter_manifest(&refbmf);
            assert_eq!(filtered.size(), 1)
        }
    }
}<|MERGE_RESOLUTION|>--- conflicted
+++ resolved
@@ -1285,11 +1285,7 @@
     let mut sig_templates = BuildCollection::new();
     let mut genomes_only = genomes_only;
     let mut proteomes_only = proteomes_only;
-<<<<<<< HEAD
-    let dna_multiselection = MultiSelection::from_input_moltype("DNA")?;
-=======
     let dna_multiselection = MultiSelection::from_input_moltype("dna")?;
->>>>>>> bdb73196
     let protein_multiselection = MultiSelection::from_input_moltype("protein")?;
 
     if download_only {
