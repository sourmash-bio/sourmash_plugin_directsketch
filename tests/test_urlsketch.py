"""
Tests for urlsketch
"""
import os
import pytest

import csv
import sourmash
import sourmash_tst_utils as utils
from sourmash_tst_utils import SourmashCommandFailed



def get_test_data(filename):
    thisdir = os.path.dirname(__file__)
    return os.path.join(thisdir, 'test-data', filename)


def test_installed(runtmp):
    with pytest.raises(utils.SourmashCommandFailed):
        runtmp.sourmash('scripts', 'urlsketch')

    assert 'usage:  urlsketch' in runtmp.last_result.err


def test_urlsketch_simple(runtmp):
    acc_csv = get_test_data('acc-url.csv')
    output = runtmp.output('simple.zip')
    failed = runtmp.output('failed.csv')

    sig1 = get_test_data('GCA_000175535.1.sig.gz')
    sig2 = get_test_data('GCA_000961135.2.sig.gz')
    sig3 = get_test_data('GCA_000961135.2.protein.sig.gz')
    ss1 = sourmash.load_one_signature(sig1, ksize=31)
    ss2 = sourmash.load_one_signature(sig2, ksize=31)
    ss3 = sourmash.load_one_signature(sig3, ksize=30, select_moltype='protein')

    runtmp.sourmash('scripts', 'urlsketch', acc_csv, '-o', output,
                    '--failed', failed, '-r', '1',
                    '--param-str', "dna,k=31,scaled=1000", '-p', "protein,k=10,scaled=200")

    assert os.path.exists(output)
    assert not runtmp.last_result.out # stdout should be empty

    idx = sourmash.load_file_as_index(output)
    sigs = list(idx.signatures())

    assert len(sigs) == 3
    for sig in sigs:
        if 'GCA_000175535.1' in sig.name:
            assert sig.name == ss1.name
            assert sig.md5sum() == ss1.md5sum()
        elif 'GCA_000961135.2' in sig.name:
            assert sig.name == ss2.name
            if sig.minhash.moltype == 'DNA':
                assert sig.md5sum() == ss2.md5sum()
            else:
                assert sig.md5sum() == ss3.md5sum()
    assert os.path.exists(failed)
    with open(failed, 'r') as failF:
        header = next(failF).strip()
        assert header == "accession,name,moltype,md5sum,download_filename,url"
        for line in failF:
            print(line)
            acc, name, moltype, md5sum, download_filename, url = line.strip().split(',')
            assert acc == "GCA_000175535.1"
            assert name == "GCA_000175535.1 Chlamydia muridarum MopnTet14 (agent of mouse pneumonitis) strain=MopnTet14"
            assert moltype == "protein"
            assert download_filename == "GCA_000175535.1_protein.faa.gz"
            assert url == "https://ftp.ncbi.nlm.nih.gov/genomes/all/GCA/000/175/535/GCA_000175535.1_ASM17553v1/GCA_000175535.1_ASM17553v1_protein.faa.gz"


def test_urlsketch_save_fastas(runtmp):
    acc_csv = get_test_data('acc-url.csv')
    output = runtmp.output('simple.zip')
    failed = runtmp.output('failed.csv')
    out_dir = runtmp.output('out_fastas')


    sig1 = get_test_data('GCA_000175535.1.sig.gz')
    sig2 = get_test_data('GCA_000961135.2.sig.gz')
    sig3 = get_test_data('GCA_000961135.2.protein.sig.gz')
    ss1 = sourmash.load_one_signature(sig1, ksize=31)
    ss2 = sourmash.load_one_signature(sig2, ksize=31)
    # why does this need ksize =30 and not ksize = 10!???
    ss3 = sourmash.load_one_signature(sig3, ksize=30, select_moltype='protein')

    runtmp.sourmash('scripts', 'urlsketch', acc_csv, '-o', output,
                    '--failed', failed, '-r', '1', '--fastas', out_dir, '--keep-fasta',
                    '--param-str', "dna,k=31,scaled=1000", '-p', "protein,k=10,scaled=200")

    assert os.path.exists(output)
    assert not runtmp.last_result.out # stdout should be empty
    fa_files = os.listdir(out_dir)
    assert set(fa_files) == set(['GCA_000175535.1_genomic.urlsketch.fna.gz', 'GCA_000961135.2_protein.urlsketch.faa.gz', 'GCA_000961135.2_genomic.urlsketch.fna.gz'])

    idx = sourmash.load_file_as_index(output)
    sigs = list(idx.signatures())

    assert len(sigs) == 3
    for sig in sigs:
        if 'GCA_000175535.1' in sig.name:
            assert sig.name == ss1.name
            assert sig.md5sum() == ss1.md5sum()
        elif 'GCA_000961135.2' in sig.name:
            assert sig.name == ss2.name
            if sig.minhash.moltype == 'DNA':
                assert sig.md5sum() == ss2.md5sum()
            else:
                assert sig.md5sum() == ss3.md5sum()


def test_urlsketch_download_only(runtmp, capfd):
    acc_csv = get_test_data('acc-url.csv')
    output = runtmp.output('simple.zip')
    failed = runtmp.output('failed.csv')
    out_dir = runtmp.output('out_fastas')


    sig1 = get_test_data('GCA_000175535.1.sig.gz')
    sig2 = get_test_data('GCA_000961135.2.sig.gz')
    sig3 = get_test_data('GCA_000961135.2.protein.sig.gz')
    ss1 = sourmash.load_one_signature(sig1, ksize=31)
    ss2 = sourmash.load_one_signature(sig2, ksize=31)
    # why does this need ksize =30 and not ksize = 10!???
    ss3 = sourmash.load_one_signature(sig3, ksize=30, select_moltype='protein')

    runtmp.sourmash('scripts', 'urlsketch', acc_csv, '--download-only',
                    '--failed', failed, '-r', '1', '--fastas', out_dir, '--keep-fasta',
                    '--param-str', "dna,k=31,scaled=1000", '-p', "protein,k=10,scaled=200")

    assert not runtmp.last_result.out # stdout should be empty
    fa_files = os.listdir(out_dir)
    assert set(fa_files) == set(['GCA_000175535.1_genomic.urlsketch.fna.gz', 'GCA_000961135.2_protein.urlsketch.faa.gz', 'GCA_000961135.2_genomic.urlsketch.fna.gz'])
    captured = capfd.readouterr()
    assert "Failed to send signatures: channel closed" not in captured.err


def test_urlsketch_bad_acc(runtmp):
    acc_csv = get_test_data('acc-url.csv')
    acc_mod = runtmp.output('acc_mod.csv')
    with open(acc_csv, 'r') as inF, open(acc_mod, 'w') as outF:
        lines = inF.readlines()
        for line in lines:
            # if this acc exist in line, copy it and write an extra line with an invalid accession
            outF.write(line)
            print(line)
            if "GCA_000175535.1" in line:
                mod_line = line.replace('GCA_000175535.1', 'GCA_0001755559.1')  # add extra digit - should not be valid
                print(mod_line)
                outF.write(mod_line)

    output = runtmp.output('simple.zip')
    failed = runtmp.output('failed.csv')

    sig1 = get_test_data('GCA_000175535.1.sig.gz')
    sig2 = get_test_data('GCA_000961135.2.sig.gz')
    sig3 = get_test_data('GCA_000961135.2.protein.sig.gz')
    ss1 = sourmash.load_one_signature(sig1, ksize=31)
    ss2 = sourmash.load_one_signature(sig2, ksize=31)
    # why does this need ksize =30 and not ksize = 10!???
    ss3 = sourmash.load_one_signature(sig3, ksize=30, select_moltype='protein')

    runtmp.sourmash('scripts', 'urlsketch', acc_mod, '-o', output,
                    '--failed', failed, '-r', '1',
                    '--param-str', "dna,k=31,scaled=1000", '-p', "protein,k=10,scaled=200")

    assert os.path.exists(output)
    assert not runtmp.last_result.out # stdout should be empty

    # Open the failed file
    assert os.path.exists(failed)
    with open(failed, 'r') as acc_file:
        # Read the lines of the file
        lines = acc_file.readlines()
        # Check if the modified accession exists in the first column of any line
        for line in lines:
            print(line)
            if "GCA_0001755559.1" in line.split(',')[0]:
                assert True
                break
        else:
            assert False, "Modified accession not found"

    idx = sourmash.load_file_as_index(output)
    sigs = list(idx.signatures())

    assert len(sigs) == 3
    for sig in sigs:
        if 'GCA_000175535.1' in sig.name:
            assert sig.name == ss1.name
            assert sig.md5sum() == ss1.md5sum()
        elif 'GCA_000961135.2' in sig.name:
            assert sig.name == ss2.name
            if sig.minhash.moltype == 'DNA':
                assert sig.md5sum() == ss2.md5sum()
            else:
                assert sig.md5sum() == ss3.md5sum()


def test_urlsketch_missing_accfile(runtmp, capfd):
    acc_csv = runtmp.output('acc1.csv')
    output = runtmp.output('simple.zip')
    failed = runtmp.output('failed.csv')

    with pytest.raises(utils.SourmashCommandFailed):
        runtmp.sourmash('scripts', 'urlsketch', acc_csv, '-o', output,
                    '--failed', failed, '-r', '1',
                    '--param-str', "dna,k=31,scaled=1000", '-p', "protein,k=10,scaled=200")
        
    captured = capfd.readouterr()
    print(captured.err)
    assert "Error: No such file or directory" in captured.err


def test_urlsketch_empty_accfile(runtmp, capfd):
    acc_csv = get_test_data('acc1.csv')
    with open(acc_csv, 'w') as file:
        file.write('')
    output = runtmp.output('simple.zip')
    failed = runtmp.output('failed.csv')

    with pytest.raises(utils.SourmashCommandFailed):
        runtmp.sourmash('scripts', 'urlsketch', acc_csv, '-o', output,
                    '--failed', failed, '-r', '1',
                    '--param-str', "dna,k=31,scaled=1000", '-p', "protein,k=10,scaled=200")
        
    captured = capfd.readouterr()
    print(captured.err)
    assert 'Error: Invalid column names in CSV file. Columns should be: ["accession", "name", "moltype", "md5sum", "download_filename", "url"]' in captured.err


def test_urlsketch_bad_acc_fail(runtmp, capfd):
    acc_csv = get_test_data('acc-url.csv')
    acc_mod = runtmp.output('acc_mod.csv')
    with open(acc_csv, 'r') as inF, open(acc_mod, 'w') as outF:
        lines = inF.readlines()
        outF.write(lines[0])  # write the header line
        for line in lines:
            # if this acc exist in line, copy it and write
            if "GCA_000175535.1" in line:
                mod_line = line.replace('GCA_000175535.1', 'GCA_0001755559.1')  # add extra digit - should not be valid
                print(mod_line)
                outF.write(mod_line)
    
    output = runtmp.output('simple.zip')
    failed = runtmp.output('failed.csv')

    with pytest.raises(utils.SourmashCommandFailed):
        runtmp.sourmash('scripts', 'urlsketch', acc_mod, '-o', output,
                    '--failed', failed, '-r', '1',
                    '--param-str', "dna,k=31,scaled=1000")
        
    captured = capfd.readouterr()
    print(captured.out)
    print(captured.err)
    assert "Error: No signatures written, exiting." in captured.err


def test_urlsketch_missing_output(runtmp):
    # no output sig zipfile provided but also not --download-only
    acc_csv = runtmp.output('acc1.csv')
    output = runtmp.output('simple.zip')
    failed = runtmp.output('failed.csv')

    with pytest.raises(utils.SourmashCommandFailed):
        runtmp.sourmash('scripts', 'urlsketch', acc_csv,
                    '--failed', failed, '-r', '1',
                    '--param-str', "dna,k=31,scaled=1000")

    assert "Error: output signature zipfile is required if not using '--download-only'." in runtmp.last_result.err


def test_urlsketch_from_gbsketch_failed(runtmp, capfd):
    acc_csv = get_test_data('acc.csv')
    output = runtmp.output('simple.zip')
    failed = runtmp.output('failed.csv')
    ch_fail = runtmp.output('checksum_dl_failed.csv')

    runtmp.sourmash('scripts', 'gbsketch', acc_csv, '-o', output,
                    '--failed', failed, '-r', '1', '--checksum-fail', ch_fail,
                    '--param-str', "dna,k=31,scaled=1000", '-p', "protein,k=10,scaled=200")

    assert os.path.exists(failed)
    with open(failed, 'r') as failF:
        fail_lines = failF.readlines()
        assert len(fail_lines) == 2
        assert fail_lines[0] == "accession,name,moltype,md5sum,download_filename,url\n"
        acc, name, moltype, md5sum, download_filename, url = fail_lines[1].strip().split(',')
        assert acc == "GCA_000175535.1"
        assert name == "GCA_000175535.1 Chlamydia muridarum MopnTet14 (agent of mouse pneumonitis) strain=MopnTet14"
        assert moltype == "protein"
        assert download_filename == "GCA_000175535.1_protein.faa.gz"
        assert url == "https://ftp.ncbi.nlm.nih.gov/genomes/all/GCA/000/175/535/GCA_000175535.1_ASM17553v1/GCA_000175535.1_ASM17553v1_protein.faa.gz"
    assert not runtmp.last_result.out # stdout should be empty

    out2 = runtmp.output('failed-retry.zip')
    fail2 = runtmp.output('fail2.csv')

    with pytest.raises(utils.SourmashCommandFailed):

        runtmp.sourmash('scripts', 'urlsketch', failed, '-o', out2,
                    '--failed', fail2, '-r', '1',
                    '-p', "protein,k=10,scaled=200")
    captured = capfd.readouterr()
    print(captured.out)
    print(captured.err)
    assert "Error: No signatures written, exiting." in captured.err

    # since no protein file exists, fail2 should just be the same as failed
    assert os.path.exists(fail2)
    with open(fail2, 'r') as failF:
        header = next(failF).strip()
        assert header == "accession,name,moltype,md5sum,download_filename,url"
        for line in failF:
            print(line)
            acc, name, moltype, md5sum, download_filename, url = line.strip().split(',')
            assert acc == "GCA_000175535.1"
            assert name == "GCA_000175535.1 Chlamydia muridarum MopnTet14 (agent of mouse pneumonitis) strain=MopnTet14"
            assert moltype == "protein"
            assert download_filename == "GCA_000175535.1_protein.faa.gz"
            assert url == "https://ftp.ncbi.nlm.nih.gov/genomes/all/GCA/000/175/535/GCA_000175535.1_ASM17553v1/GCA_000175535.1_ASM17553v1_protein.faa.gz"


def test_zip_file_permissions(runtmp):
    # Check permissions in the ZIP file
    import zipfile
    import stat
    
    acc_csv = get_test_data('acc-url.csv')
    output = runtmp.output('simple.zip')
    failed = runtmp.output('failed.csv')

    sig1 = get_test_data('GCA_000175535.1.sig.gz')
    sig2 = get_test_data('GCA_000961135.2.sig.gz')
    sig3 = get_test_data('GCA_000961135.2.protein.sig.gz')
    ss1 = sourmash.load_one_signature(sig1, ksize=31)
    ss2 = sourmash.load_one_signature(sig2, ksize=31)
    ss3 = sourmash.load_one_signature(sig3, ksize=30, select_moltype='protein')

    runtmp.sourmash('scripts', 'urlsketch', acc_csv, '-o', output,
                    '--failed', failed, '-r', '1',
                    '--param-str', "dna,k=31,scaled=1000", '-p', "protein,k=10,scaled=200")

    assert os.path.exists(output)
    assert not runtmp.last_result.out  # stdout should be empty

    with zipfile.ZipFile(output, 'r') as zip_ref:
        for zip_info in zip_ref.infolist():
            # The external_attr field contains the file permissions information.
            # By shifting right 16 bits (>> 16), we extract the file permissions.
            external_attr = zip_info.external_attr >> 16 
            permissions = stat.filemode(external_attr)
            print(f"File: {zip_info.filename}, Permissions: {permissions}")
            # check permissions are 644 (rw-r--r--)
            assert external_attr == 0o644


def test_urlsketch_protein_dayhoff_hp(runtmp):
    acc_csv = get_test_data('acc-url.csv')
    output = runtmp.output('simple.zip')
    failed = runtmp.output('failed.csv')

    sig1 = get_test_data('GCA_000961135.2.protein.sig.gz')
    sig2 = get_test_data('GCA_000961135.2.dayhoff.sig.gz')
    sig3 = get_test_data('GCA_000961135.2.hp.sig.gz')
    ss1 = sourmash.load_one_signature(sig1, ksize=30, select_moltype='protein')
    ss2 = sourmash.load_one_signature(sig2, ksize=30, select_moltype='dayhoff')
    ss3 = sourmash.load_one_signature(sig3, ksize=30, select_moltype='hp')

    runtmp.sourmash('scripts', 'urlsketch', acc_csv, '-o', output,
                    '--failed', failed, '-r', '1',
                    '--param-str',"protein,k=10,scaled=200",
                    '-p', "dayhoff,k=10,scaled=200",
                    '-p', "hp,k=10,scaled=200")

    assert os.path.exists(output)
    assert not runtmp.last_result.out # stdout should be empty

    idx = sourmash.load_file_as_index(output)
    sigs = list(idx.signatures())

    assert len(sigs) == 3
    for sig in sigs:
        assert sig.name == ss1.name
        if sig.minhash.moltype == 'protein':
            assert sig.md5sum() == ss1.md5sum()
        elif sig.minhash.moltype == 'dayhoff':
            assert sig.md5sum() == ss2.md5sum()
        elif sig.minhash.moltype == 'hp':
            assert sig.md5sum() == ss3.md5sum()
    assert os.path.exists(failed)
    with open(failed, 'r') as failF:
        fail_lines = failF.readlines()
        print(fail_lines)
        assert len(fail_lines) == 1
        assert fail_lines[0] == "accession,name,moltype,md5sum,download_filename,url\n"


def test_urlsketch_md5sum_mismatch_checksum_file(runtmp, capfd):
    acc_csv = get_test_data('acc-url-md5sum.csv')

    output = runtmp.output('simple.zip')
    failed = runtmp.output('failed.csv')
    ch_fail = runtmp.output('checksum_dl_failed.csv')

    sig1 = get_test_data('GCA_000961135.2.sig.gz')
    ss1 = sourmash.load_one_signature(sig1, ksize=31)

    runtmp.sourmash('scripts', 'urlsketch', acc_csv, '-o', output,
                    '--failed', failed, '-r', '1', '--checksum-fail', ch_fail,
                    '--param-str', "dna,k=31,scaled=1000")

    assert os.path.exists(output)
    assert not runtmp.last_result.out # stdout should be empty
    captured = capfd.readouterr()
    print(captured.out)
    print(captured.err)

    idx = sourmash.load_file_as_index(output)
    sigs = list(idx.signatures())

    assert len(sigs) == 1
    for sig in sigs:
        assert sig.name == ss1.name
        assert sig.md5sum() == ss1.md5sum()

    assert os.path.exists(ch_fail)
    with open(ch_fail, 'r') as failF:
        header = next(failF).strip()
        assert header == "accession,name,moltype,md5sum_url,download_filename,url,expected_md5sum,reason"
        for line in failF:
            print(line)
            acc, name, moltype, md5sum_url, download_filename, url, expected_md5, reason= line.strip().split(',')
            assert acc == "GCA_000175535.1"
            assert name == "GCA_000175535.1 Chlamydia muridarum MopnTet14 (agent of mouse pneumonitis) strain=MopnTet14"
            assert moltype == "DNA"
            assert md5sum_url == ""
            assert expected_md5 == "b1234567"
            assert download_filename == "GCA_000175535.1_genomic.urlsketch.fna.gz"
            assert url == "https://ftp.ncbi.nlm.nih.gov/genomes/all/GCA/000/175/535/GCA_000175535.1_ASM17553v1/GCA_000175535.1_ASM17553v1_genomic.fna.gz"
            assert reason == "MD5 hash does not match. Expected: 'b1234567'; Found: 'a1a8f1c6dc56999c73fe298871c963d1'"


def test_urlsketch_md5sum_mismatch_no_checksum_file(runtmp, capfd):
    acc_csv = get_test_data('acc-url-md5sum.csv')

    output = runtmp.output('simple.zip')
    failed = runtmp.output('failed.csv')

    sig1 = get_test_data('GCA_000961135.2.sig.gz')
    ss1 = sourmash.load_one_signature(sig1, ksize=31)

    runtmp.sourmash('scripts', 'urlsketch', acc_csv, '-o', output,
                    '--failed', failed, '-r', '1',
                    '--param-str', "dna,k=31,scaled=1000")

    assert os.path.exists(output)
    assert not runtmp.last_result.out # stdout should be empty
    captured = capfd.readouterr()
    print(captured.out)
    print(captured.err)

    idx = sourmash.load_file_as_index(output)
    sigs = list(idx.signatures())

    assert len(sigs) == 1
    for sig in sigs:
        assert sig.name == ss1.name
        assert sig.md5sum() == ss1.md5sum()

    assert os.path.exists(failed)
    with open(failed, 'r') as failF:
        header = next(failF).strip()
        assert header == "accession,name,moltype,md5sum,download_filename,url"
        for line in failF:
            print(line)
            acc, name, moltype, md5sum, download_filename, url= line.strip().split(',')
            assert acc == "GCA_000175535.1"
            assert name == "GCA_000175535.1 Chlamydia muridarum MopnTet14 (agent of mouse pneumonitis) strain=MopnTet14"
            assert moltype == "DNA"
            assert md5sum == "b1234567"
            assert download_filename == "GCA_000175535.1_genomic.urlsketch.fna.gz"
            assert url == "https://ftp.ncbi.nlm.nih.gov/genomes/all/GCA/000/175/535/GCA_000175535.1_ASM17553v1/GCA_000175535.1_ASM17553v1_genomic.fna.gz"


def test_urlsketch_simple_batched(runtmp, capfd):
    acc_csv = get_test_data('acc-url.csv')
    output = runtmp.output('simple.zip')
    failed = runtmp.output('failed.csv')
    ch_fail = runtmp.output('checksum_dl_failed.csv')
    
    out1 = runtmp.output('simple.1.zip')
    out2 = runtmp.output('simple.2.zip')
    out3 = runtmp.output('simple.3.zip')

    sig1 = get_test_data('GCA_000175535.1.sig.gz')
    sig2 = get_test_data('GCA_000961135.2.sig.gz')
    sig3 = get_test_data('GCA_000961135.2.protein.sig.gz')
    ss1 = sourmash.load_one_signature(sig1, ksize=31)
    ss2 = sourmash.load_one_signature(sig2, ksize=31)
    ss3 = sourmash.load_one_signature(sig3, ksize=30, select_moltype='protein')

    runtmp.sourmash('scripts', 'urlsketch', acc_csv, '-o', output,
                    '--failed', failed, '-r', '1', '--checksum-fail', ch_fail,
                    '--param-str', "dna,k=31,scaled=1000", '-p', "protein,k=10,scaled=200",
                    '--batch-size', '1')

    assert os.path.exists(out1)
    assert os.path.exists(out2)
    assert os.path.exists(out3)
    assert not os.path.exists(output) # for now, orig output file should be empty.
    captured = capfd.readouterr()
    print(captured.err)

    expected_siginfo = {
            (ss1.name, ss1.md5sum(), ss1.minhash.moltype),
            (ss2.name, ss2.md5sum(), ss2.minhash.moltype),
            (ss3.name, ss3.md5sum(), ss3.minhash.moltype)
        }
    # Collect all signatures from the output zip files
    all_sigs = []

    for out_file in [out1, out2, out3]:
        idx = sourmash.load_file_as_index(out_file)
        sigs = list(idx.signatures())
        assert len(sigs) == 1  # We expect exactly 1 signature per batch
        all_sigs.append(sigs[0])
    
    loaded_signatures = {(sig.name, sig.md5sum(), sig.minhash.moltype) for sig in all_sigs}
    assert loaded_signatures == expected_siginfo, f"Loaded sigs: {loaded_signatures}, expected: {expected_siginfo}"


def test_urlsketch_simple_batch_restart(runtmp, capfd):
    acc_csv = get_test_data('acc-url.csv')
    output = runtmp.output('simple.zip')
    failed = runtmp.output('failed.csv')
    ch_fail = runtmp.output('checksum_dl_failed.csv')

    out1 = runtmp.output('simple.1.zip')
    out2 = runtmp.output('simple.2.zip')
    out3 = runtmp.output('simple.3.zip')


    sig1 = get_test_data('GCA_000175535.1.sig.gz')
    sig2 = get_test_data('GCA_000961135.2.sig.gz')
    sig3 = get_test_data('GCA_000961135.2.protein.sig.gz')
    ss1 = sourmash.load_one_signature(sig1, ksize=31)
    ss2 = sourmash.load_one_signature(sig2, ksize=31)
    ss3 = sourmash.load_one_signature(sig2, ksize=21)
    ss4 = sourmash.load_one_signature(sig3, ksize=30, select_moltype='protein')

    # first, cat sig2 into an output file that will trick gbsketch into thinking it's a prior batch
    runtmp.sourmash('sig', 'cat', sig2, '-o', out1)
    assert os.path.exists(out1)

    runtmp.sourmash('scripts', 'urlsketch', acc_csv, '-o', output,
                    '--failed', failed, '-r', '1', '--checksum-fail', ch_fail,
                    '--param-str', "dna,k=31,scaled=1000,abund", '-p', "protein,k=10,scaled=200",
                    '--batch-size', '1')

    assert os.path.exists(out1)
    assert os.path.exists(out2)
    assert os.path.exists(out3)
    assert not os.path.exists(output) # for now, orig output file should be empty.
    captured = capfd.readouterr()
    print(captured.err)
  
    expected_siginfo = {
        (ss2.name, ss2.md5sum(), ss2.minhash.moltype),
        (ss2.name, ss3.md5sum(), ss3.minhash.moltype), # ss2 name b/c thats how it is in acc-url.csv
        (ss4.name, ss4.md5sum(), ss4.minhash.moltype),
        (ss1.name, ss1.md5sum(), ss1.minhash.moltype),
    }

    all_siginfo = set()
    for out_file in [out1, out2, out3]:
        idx = sourmash.load_file_as_index(out_file)
        sigs = list(idx.signatures())
        for sig in sigs:
            all_siginfo.add((sig.name, sig.md5sum(), sig.minhash.moltype))

    # Verify that the loaded signatures match the expected signatures, order-independent
    assert all_siginfo == expected_siginfo, f"Loaded sigs: {all_siginfo}, expected: {expected_siginfo}"


def test_urlsketch_negative_batch_size(runtmp):
    # negative int provided for batch size
    acc_csv = runtmp.output('acc1.csv')
    output = runtmp.output('simple.zip')
    failed = runtmp.output('failed.csv')

    with pytest.raises(utils.SourmashCommandFailed):
        runtmp.sourmash('scripts', 'urlsketch', acc_csv,
                    '--failed', failed, '-r', '1', '--batch-size', '-2',
                    '--param-str', "dna,k=31,scaled=1000")

    assert "Batch size cannot be negative (input value: -2)" in runtmp.last_result.err


def test_urlsketch_simple_batch_restart_with_incomplete_zip(runtmp, capfd):
    # test restart with complete + incomplete zipfile batches
    acc_csv = get_test_data('acc-url.csv')
    output = runtmp.output('simple.zip')
    failed = runtmp.output('failed.csv')
    ch_fail = runtmp.output('checksum_dl_failed.csv')

    out1 = runtmp.output('simple.1.zip')
    out2 = runtmp.output('simple.2.zip')
    out3 = runtmp.output('simple.3.zip')


    sig1 = get_test_data('GCA_000175535.1.sig.gz')
    sig2 = get_test_data('GCA_000961135.2.sig.gz')
    sig3 = get_test_data('GCA_000961135.2.protein.sig.gz')
    ss1 = sourmash.load_one_signature(sig1, ksize=31)
    ss2 = sourmash.load_one_signature(sig2, ksize=31)
    ss3 = sourmash.load_one_signature(sig2, ksize=21)
    ss4 = sourmash.load_one_signature(sig3, ksize=30, select_moltype='protein')

    # first, cat sig2 into an output file that will trick gbsketch into thinking it's a prior batch
    runtmp.sourmash('sig', 'cat', sig2, '-o', out1)
    assert os.path.exists(out1)

    # Create an invalid zip file for out2
    with open(out2, 'wb') as f:
        f.write(b"This is not a valid zip file!")

    runtmp.sourmash('scripts', 'urlsketch', acc_csv, '-o', output,
                    '--failed', failed, '-r', '1', '--checksum-fail', ch_fail,
                    '--param-str', "dna,k=31,scaled=1000,abund", '-p', "protein,k=10,scaled=200",
                    '--batch-size', '1')

    assert os.path.exists(out1)
    assert os.path.exists(out2)
    assert os.path.exists(out3)
    assert not os.path.exists(output) # for now, orig output file should be empty.
    captured = capfd.readouterr()
    print(captured.err)
<<<<<<< HEAD
    assert f"Warning: Failed to load zip file '{out2}'" in captured.err
=======
    assert f"Warning: Failed to load zip file '{out2}'; skipping." in captured.err
>>>>>>> fb70fb54

    expected_siginfo = {
        (ss2.name, ss2.md5sum(), ss2.minhash.moltype),
        (ss2.name, ss3.md5sum(), ss3.minhash.moltype), # ss2 name b/c thats how it is in acc-url.csv
        (ss4.name, ss4.md5sum(), ss4.minhash.moltype),
        (ss1.name, ss1.md5sum(), ss1.minhash.moltype),
    }

    all_siginfo = set()
    for out_file in [out1, out2, out3]:
        idx = sourmash.load_file_as_index(out_file)
        sigs = list(idx.signatures())
        for sig in sigs:
            all_siginfo.add((sig.name, sig.md5sum(), sig.minhash.moltype))

    # Verify that the loaded signatures match the expected signatures, order-independent
    assert all_siginfo == expected_siginfo, f"Loaded sigs: {all_siginfo}, expected: {expected_siginfo}"


def test_urlsketch_simple_skipmer(runtmp, capfd):
    acc_csv = get_test_data('acc-url.csv')
    output = runtmp.output('simple.zip')
    failed = runtmp.output('failed.csv')
    ch_fail = runtmp.output('checksum_dl_failed.csv')

    runtmp.sourmash('scripts', 'urlsketch', acc_csv, '-o', output,
                    '--failed', failed, '-r', '1', '--checksum-fail', ch_fail,
                    '--param-str', "skipm2n3,k=21,scaled=1000")

    assert os.path.exists(output)
    assert not runtmp.last_result.out # stdout should be empty
    captured = capfd.readouterr()
    print(captured.err)
    print(f"looking for path: {output}")

        # read the file with python and check sigs
    import zipfile, gzip, json

    with zipfile.ZipFile(output, "r") as zf:
        # Check the manifest exists
        assert "SOURMASH-MANIFEST.csv" in zf.namelist()

        expected_signatures = [
            {
                "name": "GCA_000961135.2 Candidatus Aramenus sulfurataquae isolate AZ1-454",
                "ksize": 21,
                "scaled": 1000,
                "moltype": "skipm2n3",
                "md5sum": "5745400ada0c3a27ddf1e8d5d1a46b7a",
            },
            {
                "name": "GCA_000175535.1 Chlamydia muridarum MopnTet14 (agent of mouse pneumonitis) strain=MopnTet14",
                "ksize": 21,
                "scaled": 1000,
                "moltype": "skipm2n3",
                "md5sum": "2e37ca0bb9228bc3f5e1337e8535ab26",
            },
        ]
        expected_signatures_dict = {exp["md5sum"]: exp for exp in expected_signatures}

        # Read and parse the manifest
        with zf.open("SOURMASH-MANIFEST.csv") as manifest_file:
            manifest_data = manifest_file.read().decode("utf-8").splitlines()
            manifest_data = [line for line in manifest_data if not line.startswith("#")]
            manifest_reader = csv.DictReader(manifest_data)

            for row in manifest_reader:
                if row["moltype"] == "skipm2n3":
                    print("Manifest Row:", row)

                    # Validate row fields
                    md5sum = row["md5"]
                    assert (
                        md5sum in expected_signatures_dict
                    ), f"Unexpected md5sum: {md5sum}"
                    expected = expected_signatures_dict[md5sum]
                    assert (
                        row["name"] == expected["name"]
                    ), f"Name mismatch: {row['name']}"
                    assert (
                        int(row["ksize"]) == expected["ksize"]
                    ), f"Ksize mismatch: {row['ksize']}"
                    assert (
                        row["moltype"] == expected["moltype"]
                    ), f"Moltype mismatch: {row['moltype']}"

                    sig_path = row["internal_location"]
                    assert sig_path.startswith("signatures/")

                    # Extract and read the signature file
                    with zf.open(sig_path) as sig_gz:
                        with gzip.open(sig_gz, "rt") as sig_file:
                            sig_contents = json.load(sig_file)
                            print("Signature Contents:", sig_contents)

                            # Validate signature contents
                            sig_data = sig_contents[0]
                            print(sig_data)
                            siginfo = sig_data["signatures"][0]
                            assert (
                                siginfo["md5sum"] == md5sum
                            ), f"MD5 mismatch: {siginfo['md5sum']}"
                            assert (
                                siginfo["ksize"] == expected["ksize"]
                            ), f"Ksize mismatch: {siginfo['ksize']}"
                            assert (
                                siginfo["molecule"] == expected["moltype"]
                            ), f"Moltype mismatch: {siginfo['molecule']}"<|MERGE_RESOLUTION|>--- conflicted
+++ resolved
@@ -637,11 +637,7 @@
     assert not os.path.exists(output) # for now, orig output file should be empty.
     captured = capfd.readouterr()
     print(captured.err)
-<<<<<<< HEAD
-    assert f"Warning: Failed to load zip file '{out2}'" in captured.err
-=======
     assert f"Warning: Failed to load zip file '{out2}'; skipping." in captured.err
->>>>>>> fb70fb54
 
     expected_siginfo = {
         (ss2.name, ss2.md5sum(), ss2.minhash.moltype),
