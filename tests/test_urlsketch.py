--- conflicted
+++ resolved
@@ -757,7 +757,6 @@
                             ), f"Ksize mismatch: {siginfo['ksize']}"
                             assert (
                                 siginfo["molecule"] == expected["moltype"]
-<<<<<<< HEAD
                             ), f"Moltype mismatch: {siginfo['molecule']}"
 
 
@@ -998,6 +997,4 @@
         if ident == "GCA_000175535.1_second50kb":
             assert sig.md5sum() == ss2.md5sum()
     assert os.path.exists(failed)
-=======
-                            ), f"Moltype mismatch: {siginfo['molecule']}"
->>>>>>> bdb73196
+    